--- conflicted
+++ resolved
@@ -82,11 +82,7 @@
 	return &config.Account{
 		Name:    accountName,
 		Address: address,
-<<<<<<< HEAD
 		Key:     config.NewDefaultAccountKey(pkey),
-=======
-		Key:     key,
->>>>>>> 0004f2c5
 	}, nil
 }
 
