/*
 * Flow CLI
 *
 * Copyright 2019-2021 Dapper Labs, Inc.
 *
 * Licensed under the Apache License, Version 2.0 (the "License");
 * you may not use this file except in compliance with the License.
 * You may obtain a copy of the License at
 *
 *   http://www.apache.org/licenses/LICENSE-2.0
 *
 * Unless required by applicable law or agreed to in writing, software
 * distributed under the License is distributed on an "AS IS" BASIS,
 * WITHOUT WARRANTIES OR CONDITIONS OF ANY KIND, either express or implied.
 * See the License for the specific language governing permissions and
 * limitations under the License.
 */

package config

import "fmt"

// Contract defines the configuration for a Cadence contract.
type Contract struct {
	Name    string
	Source  string
	Network string
	Alias   string
}

type Contracts []Contract

// IsAlias checks if contract has an alias.
func (c *Contract) IsAlias() bool {
	return c.Alias != ""
}

<<<<<<< HEAD
// GetByNameAndNetwork gets a contract array by account and network.
func (c *Contracts) GetByNameAndNetwork(name string, network string) *Contract {
=======
// ByNameAndNetwork get contract array for account and network.
func (c *Contracts) ByNameAndNetwork(name string, network string) *Contract {
	contracts := make(Contracts, 0)

>>>>>>> 675475b5
	for _, contract := range *c {
		if contract.Network == network && contract.Name == name {
			return &contract
		}
	}

	// if we don't find contract by name and network create a new contract
	// and replace only name and source with existing
<<<<<<< HEAD
	cName := c.GetByName(name)
	if cName == nil {
		return nil
=======
	if len(contracts) == 0 {
		cName := c.ByName(name)
		if cName == nil {
			return nil
		}

		return &Contract{
			Name:    cName.Name,
			Network: network,
			Source:  cName.Source,
		}
>>>>>>> 675475b5
	}

	return &Contract{
		Name:    cName.Name,
		Network: network,
		Source:  cName.Source,
	}
}

// ByName get contract by name.
func (c *Contracts) ByName(name string) *Contract {
	for _, contract := range *c {
		if contract.Name == name {
			return &contract
		}
	}

	return nil
}

// ByNetwork returns all contracts for specific network.
func (c *Contracts) ByNetwork(network string) Contracts {
	var contracts []Contract

	for _, contract := range *c {
		if contract.Network == network || contract.Network == "" {
			contracts = append(contracts, contract)
		}
	}

	return contracts
}

// AddOrUpdate add new or update if already present.
func (c *Contracts) AddOrUpdate(name string, contract Contract) {
	for i, existingContract := range *c {
		if existingContract.Name == name &&
			existingContract.Network == contract.Network {
			(*c)[i] = contract
			return
		}
	}

	*c = append(*c, contract)
}

// Remove contract by its name.
func (c *Contracts) Remove(name string) error {
	contract := c.ByName(name)
	if contract == nil {
		return fmt.Errorf("contract named %s does not exist in configuration", name)
	}

	for i, contract := range *c {
		if contract.Name == name {
			*c = append((*c)[0:i], (*c)[i+1:]...) // remove item
		}
	}

	return nil
}<|MERGE_RESOLUTION|>--- conflicted
+++ resolved
@@ -35,15 +35,8 @@
 	return c.Alias != ""
 }
 
-<<<<<<< HEAD
-// GetByNameAndNetwork gets a contract array by account and network.
-func (c *Contracts) GetByNameAndNetwork(name string, network string) *Contract {
-=======
 // ByNameAndNetwork get contract array for account and network.
 func (c *Contracts) ByNameAndNetwork(name string, network string) *Contract {
-	contracts := make(Contracts, 0)
-
->>>>>>> 675475b5
 	for _, contract := range *c {
 		if contract.Network == network && contract.Name == name {
 			return &contract
@@ -52,23 +45,9 @@
 
 	// if we don't find contract by name and network create a new contract
 	// and replace only name and source with existing
-<<<<<<< HEAD
-	cName := c.GetByName(name)
+	cName := c.ByName(name)
 	if cName == nil {
 		return nil
-=======
-	if len(contracts) == 0 {
-		cName := c.ByName(name)
-		if cName == nil {
-			return nil
-		}
-
-		return &Contract{
-			Name:    cName.Name,
-			Network: network,
-			Source:  cName.Source,
-		}
->>>>>>> 675475b5
 	}
 
 	return &Contract{
