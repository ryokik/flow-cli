--- conflicted
+++ resolved
@@ -65,52 +65,6 @@
 	return cadenceArgs, nil
 }
 
-<<<<<<< HEAD
-func ParseArgumentsCommaSplit(input []string) ([]cadence.Value, error) {
-	args := make([]map[string]interface{}, 0)
-
-	if len(input) == 0 {
-		return make([]cadence.Value, 0), nil
-	}
-
-	for _, in := range input {
-		argInput := strings.Split(in, ":")
-
-		if len(argInput) != 2 {
-			return nil, fmt.Errorf(
-				"argument not passed in correct format, correct format is: Type:Value, got %s",
-				in,
-			)
-		}
-
-		argType := argInput[0]
-		argValue := argInput[1]
-		args = append(args, map[string]interface{}{
-			"value": processValue(argType, argValue),
-			"type":  argType,
-		})
-	}
-
-	jsonArgs, _ := json.Marshal(args)
-	cadenceArgs, err := ParseArgumentsJSON(string(jsonArgs))
-
-	return cadenceArgs, err
-}
-
-// sanitizeAddressArg sanitize address and make sure it has 0x prefix
-func processValue(argType string, argValue string) interface{} {
-	if argType == "Address" && !strings.Contains(argValue, "0x") {
-		return fmt.Sprintf("0x%s", argValue)
-	} else if argType == "Bool" {
-		converted, _ := strconv.ParseBool(argValue)
-		return converted
-	}
-
-	return argValue
-}
-
-=======
->>>>>>> c209f78f
 func ParseArgumentsWithoutType(fileName string, code []byte, args []string) (scriptArgs []cadence.Value, err error) {
 
 	resultArgs := make([]cadence.Value, 0, len(args))
