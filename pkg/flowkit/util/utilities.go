--- conflicted
+++ resolved
@@ -191,14 +191,6 @@
 	)
 }
 
-<<<<<<< HEAD
-func AbsolutePath(basePath, filePath string) string {
-	if path.IsAbs(filePath) {
-		return filePath
-	}
-
-	return path.Join(path.Dir(basePath), filePath)
-=======
 type jsonConfig struct {
 	Metrics bool `json:"metrics"`
 }
@@ -251,5 +243,12 @@
 	}
 
 	return jsonConf.Metrics, nil
->>>>>>> 335acdc3
+}
+
+func AbsolutePath(basePath, filePath string) string {
+	if path.IsAbs(filePath) {
+		return filePath
+	}
+
+	return path.Join(path.Dir(basePath), filePath)
 }