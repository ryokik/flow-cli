--- conflicted
+++ resolved
@@ -80,14 +80,7 @@
 			gw.GetTransactionResult.Return(tests.NewTransactionResult(nil), nil)
 		})
 
-<<<<<<< HEAD
-		args := []cadence.Value{
-			cadence.String("Bar"),
-		}
-
-=======
 		args := []cadence.Value{cadence.String("Bar")}
->>>>>>> 671fee31
 		_, _, err := s.Transactions.Send(
 			serviceAcc,
 			tests.TransactionArgString.Source,
