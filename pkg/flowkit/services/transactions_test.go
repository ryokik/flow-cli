/*
 * Flow CLI
 *
 * Copyright 2019-2021 Dapper Labs, Inc.
 *
 * Licensed under the Apache License, Version 2.0 (the "License");
 * you may not use this file except in compliance with the License.
 * You may obtain a copy of the License at
 *
 *   http://www.apache.org/licenses/LICENSE-2.0
 *
 * Unless required by applicable law or agreed to in writing, software
 * distributed under the License is distributed on an "AS IS" BASIS,
 * WITHOUT WARRANTIES OR CONDITIONS OF ANY KIND, either express or implied.
 * See the License for the specific language governing permissions and
 * limitations under the License.
 */

package services

import (
	"fmt"
<<<<<<< HEAD
=======
	"strings"
>>>>>>> ff1f8b18
	"testing"

	"github.com/onflow/flow-cli/pkg/flowkit/config"

	"github.com/onflow/flow-go-sdk/crypto"

	"github.com/onflow/cadence"
	"github.com/onflow/flow-go-sdk"
	"github.com/stretchr/testify/assert"
	"github.com/stretchr/testify/mock"

	"github.com/onflow/flow-cli/pkg/flowkit"
	"github.com/onflow/flow-cli/tests"
)

const gasLimit = 1000

func TestTransactions(t *testing.T) {
	t.Parallel()

	state, _, _ := setup()
	serviceAcc, _ := state.EmulatorServiceAccount()
	serviceAddress := serviceAcc.Address()

	t.Run("Get Transaction", func(t *testing.T) {
		t.Parallel()
		_, s, gw := setup()
		txs := tests.NewTransaction()

		_, _, err := s.Transactions.GetStatus(txs.ID(), true)

		assert.NoError(t, err)
		gw.Mock.AssertNumberOfCalls(t, tests.GetTransactionResultFunc, 1)
		gw.Mock.AssertCalled(t, tests.GetTransactionFunc, txs.ID())
	})

	t.Run("Send Transaction args", func(t *testing.T) {
		t.Parallel()
		_, s, gw := setup()

		var txID flow.Identifier
		gw.SendSignedTransaction.Run(func(args mock.Arguments) {
			tx := args.Get(0).(*flowkit.Transaction)
			arg, err := tx.FlowTransaction().Argument(0)
			assert.NoError(t, err)
			assert.Equal(t, arg.String(), "\"Bar\"")
			assert.Equal(t, tx.Signer().Address(), serviceAddress)
			assert.Equal(t, len(string(tx.FlowTransaction().Script)), 227)

			t := tests.NewTransaction()
			txID = t.ID()
			gw.SendSignedTransaction.Return(t, nil)
		})

		gw.GetTransactionResult.Run(func(args mock.Arguments) {
			assert.Equal(t, args.Get(0).(*flow.Transaction).ID(), txID)
			gw.GetTransactionResult.Return(tests.NewTransactionResult(nil), nil)
		})

		args := []cadence.Value{
			cadence.NewString("Bar"),
		}

		_, _, err := s.Transactions.Send(
			serviceAcc,
			tests.TransactionArgString.Source,
			"",
			gasLimit,
			args,
			"",
		)

		assert.NoError(t, err)
		gw.Mock.AssertNumberOfCalls(t, tests.SendSignedTransactionFunc, 1)
		gw.Mock.AssertNumberOfCalls(t, tests.GetTransactionResultFunc, 1)
	})

}

func setupAccounts(state *flowkit.State, s *Services) {
	setupAccount(state, s, tests.Alice())
	setupAccount(state, s, tests.Bob())
	setupAccount(state, s, tests.Charlie())
}

func setupAccount(state *flowkit.State, s *Services, account *flowkit.Account) {
	srv, _ := state.EmulatorServiceAccount()

	key := account.Key()
	pk, _ := key.PrivateKey()
	acc, _ := s.Accounts.Create(srv,
		[]crypto.PublicKey{(*pk).PublicKey()},
		[]int{flow.AccountKeyWeightThreshold},
		key.SigAlgo(),
		key.HashAlgo(),
		nil,
	)

	newAcc := &flowkit.Account{}
	newAcc.SetName(account.Name())
	newAcc.SetAddress(acc.Address)
	newAcc.SetKey(key)

	state.Accounts().AddOrUpdate(newAcc)
}

func TestTransactions_Integration(t *testing.T) {
	t.Parallel()

	t.Run("Build Transaction", func(t *testing.T) {
		t.Parallel()
		state, s := setupIntegration()
		setupAccounts(state, s)

		type txIn struct {
			prop    flow.Address
			auth    []flow.Address
			payer   flow.Address
			index   int
			code    []byte
			file    string
			gas     uint64
			args    []cadence.Value
			network string
		}

		a, _ := state.Accounts().ByName("Alice")
		b, _ := state.Accounts().ByName("Bob")
		c, _ := state.Accounts().ByName("Charlie")

		txIns := []txIn{{
			a.Address(),
			[]flow.Address{a.Address()},
			a.Address(),
			0,
			tests.TransactionSimple.Source,
			tests.TransactionSimple.Filename,
			1000,
			nil,
			"",
		}, {
			c.Address(),
			[]flow.Address{a.Address(), b.Address()},
			c.Address(),
			0,
			tests.TransactionSimple.Source,
			tests.TransactionSimple.Filename,
			1000,
			nil,
			"",
		}}

		for _, i := range txIns {
			tx, err := s.Transactions.Build(i.prop, i.auth, i.payer, i.index, i.code, i.file, i.gas, i.args, i.network)

			assert.NoError(t, err)
			ftx := tx.FlowTransaction()
			assert.Equal(t, ftx.Script, i.code)
			assert.Equal(t, ftx.Payer, i.payer)
			assert.Equal(t, ftx.Authorizers, i.auth)
			assert.Equal(t, ftx.ProposalKey.Address, i.prop)
			assert.Equal(t, ftx.ProposalKey.KeyIndex, i.index)
		}

	})

<<<<<<< HEAD
	t.Run("Sign transaction", func(t *testing.T) {
=======
	t.Run("Build Transaction with Imports", func(t *testing.T) {
>>>>>>> ff1f8b18
		t.Parallel()
		state, s := setupIntegration()
		setupAccounts(state, s)

<<<<<<< HEAD
		a, _ := state.Accounts().ByName("Alice")

		tx, err := s.Transactions.Build(
			a.Address(),
			nil,
			a.Address(),
			0,
			tests.TransactionSimple.Source,
			tests.TransactionSimple.Filename,
			1000,
			nil,
			"",
		)

		assert.Nil(t, err)
		assert.NotNil(t, tx)

		txSigned, err := s.Transactions.Sign(
			a,
			[]byte(fmt.Sprintf("%x", tx.FlowTransaction().Encode())),
			true,
		)
		assert.Nil(t, err)
		assert.NotNil(t, txSigned)
		assert.Equal(t, len(txSigned.FlowTransaction().Authorizers), 0)
		assert.Equal(t, txSigned.FlowTransaction().Payer, a.Address())
		assert.Equal(t, txSigned.FlowTransaction().ProposalKey.Address, a.Address())
		assert.Equal(t, txSigned.FlowTransaction().ProposalKey.KeyIndex, 0)
		assert.Equal(t, txSigned.FlowTransaction().Script, tests.TransactionSimple.Source)
	})

	t.Run("Build, Sign and Send Transaction", func(t *testing.T) {
		t.Parallel()
		state, s := setupIntegration()
		setupAccounts(state, s)

		a, _ := state.Accounts().ByName("Alice")

		tx, err := s.Transactions.Build(
			a.Address(),
			[]flow.Address{a.Address()},
			a.Address(),
			0,
			tests.TransactionSingleAuth.Source,
			tests.TransactionSingleAuth.Filename,
			1000,
			nil,
			"",
		)

		assert.Nil(t, err)
		assert.NotNil(t, tx)

		txSigned, err := s.Transactions.Sign(
			a,
			[]byte(fmt.Sprintf("%x", tx.FlowTransaction().Encode())),
			true,
		)
		assert.Nil(t, err)
		assert.NotNil(t, txSigned)

		txSent, txResult, err := s.Transactions.SendSigned(
			[]byte(fmt.Sprintf("%x", txSigned.FlowTransaction().Encode())),
		)
		assert.Nil(t, err)
		assert.Equal(t, txResult.Status, flow.TransactionStatusSealed)
		assert.NotNil(t, txSent.ID())

	})

	t.Run("Fails signing transaction, wrong account", func(t *testing.T) {
		t.Parallel()
		state, s := setupIntegration()
		setupAccounts(state, s)

		a, _ := state.Accounts().ByName("Alice")

		tx, err := s.Transactions.Build(
			a.Address(),
			[]flow.Address{a.Address()},
			a.Address(),
			0,
			tests.TransactionSingleAuth.Source,
			tests.TransactionSingleAuth.Filename,
			1000,
			nil,
			"",
		)

		assert.Nil(t, err)
		assert.NotNil(t, tx)

		// sign with wrong account
		a, _ = state.Accounts().ByName("Bob")

		txSigned, err := s.Transactions.Sign(
			a,
			[]byte(fmt.Sprintf("%x", tx.FlowTransaction().Encode())),
			true,
		)
		assert.EqualError(t, err, "not a valid signer 179b6b1cb6755e31, proposer: 01cf0e2f2f715450, payer: 01cf0e2f2f715450, authorizers: [01cf0e2f2f715450]")
		assert.Nil(t, txSigned)
	})

	t.Run("Fails building, authorizers mismatch", func(t *testing.T) {
		t.Parallel()
		state, s := setupIntegration()
		setupAccounts(state, s)

		a, _ := state.Accounts().ByName("Alice")

		tx, err := s.Transactions.Build(
			a.Address(),
			[]flow.Address{a.Address()},
			a.Address(),
			0,
			tests.TransactionTwoAuth.Source,
			tests.TransactionTwoAuth.Filename,
			1000,
			nil,
			"",
		)

		assert.EqualError(t, err, "provided authorizers length mismatch, required authorizers 2, but provided 1")
		assert.Nil(t, tx)
	})

	t.Run("Send Transaction", func(t *testing.T) {
		t.Parallel()
		state, s := setupIntegration()
		setupAccounts(state, s)

		a, _ := state.Accounts().ByName("Alice")

		tx, txr, err := s.Transactions.Send(
			a,
			tests.TransactionSingleAuth.Source,
			tests.TransactionSingleAuth.Filename,
			1000,
			nil,
			"",
		)
		assert.NoError(t, err)
		assert.Equal(t, tx.Payer.String(), a.Address().String())
		assert.Equal(t, tx.ProposalKey.KeyIndex, a.Key().Index())
		assert.Nil(t, txr.Error)
		assert.Equal(t, txr.Status, flow.TransactionStatusSealed)
	})

	t.Run("Send Transaction with arguments", func(t *testing.T) {
		t.Parallel()
		state, s := setupIntegration()
		setupAccounts(state, s)

		a, _ := state.Accounts().ByName("Alice")
		args := []cadence.Value{
			cadence.NewString("Bar"),
		}

		tx, txr, err := s.Transactions.Send(
			a,
			tests.TransactionArgString.Source,
			tests.TransactionArgString.Filename,
			1000,
			args,
			"",
		)
		assert.NoError(t, err)
		assert.Equal(t, tx.Payer.String(), a.Address().String())
		assert.Equal(t, tx.ProposalKey.KeyIndex, a.Key().Index())
		assert.Equal(t, fmt.Sprintf("%x", tx.Arguments), "[7b2274797065223a22537472696e67222c2276616c7565223a22426172227d0a]")
		assert.Nil(t, txr.Error)
		assert.Equal(t, txr.Status, flow.TransactionStatusSealed)
	})
=======
		srvAcc, _ := state.EmulatorServiceAccount()
		signer := srvAcc.Address()

		// setup
		c := config.Contract{
			Name:    tests.ContractHelloString.Name,
			Source:  tests.ContractHelloString.Filename,
			Network: "emulator",
		}
		state.Contracts().AddOrUpdate(c.Name, c)

		n := config.Network{
			Name: "emulator",
			Host: "127.0.0.1:3569",
		}
		state.Networks().AddOrUpdate(n.Name, n)

		d := config.Deployment{
			Network: n.Name,
			Account: srvAcc.Name(),
			Contracts: []config.ContractDeployment{{
				Name: c.Name,
				Args: nil,
			}},
		}
		state.Deployments().AddOrUpdate(d)
		_, _ = s.Accounts.AddContract(srvAcc, tests.ContractHelloString.Name, tests.ContractHelloString.Source, false)

		tx, err := s.Transactions.Build(
			signer,
			[]flow.Address{signer},
			signer,
			srvAcc.Key().Index(),
			tests.TransactionImports.Source,
			tests.TransactionImports.Filename,
			1000,
			nil,
			n.Name,
		)

		assert.NoError(t, err)
		ftx := tx.FlowTransaction()
		assert.Equal(t,
			string(ftx.Script),
			strings.ReplaceAll(
				string(tests.TransactionImports.Source),
				"import Hello from \"./contractHello.cdc\"",
				fmt.Sprintf("import Hello from 0x%s", srvAcc.Address()),
			),
		)
	})

>>>>>>> ff1f8b18
}<|MERGE_RESOLUTION|>--- conflicted
+++ resolved
@@ -20,10 +20,6 @@
 
 import (
 	"fmt"
-<<<<<<< HEAD
-=======
-	"strings"
->>>>>>> ff1f8b18
 	"testing"
 
 	"github.com/onflow/flow-cli/pkg/flowkit/config"
@@ -190,191 +186,11 @@
 
 	})
 
-<<<<<<< HEAD
-	t.Run("Sign transaction", func(t *testing.T) {
-=======
 	t.Run("Build Transaction with Imports", func(t *testing.T) {
->>>>>>> ff1f8b18
-		t.Parallel()
-		state, s := setupIntegration()
-		setupAccounts(state, s)
-
-<<<<<<< HEAD
-		a, _ := state.Accounts().ByName("Alice")
-
-		tx, err := s.Transactions.Build(
-			a.Address(),
-			nil,
-			a.Address(),
-			0,
-			tests.TransactionSimple.Source,
-			tests.TransactionSimple.Filename,
-			1000,
-			nil,
-			"",
-		)
-
-		assert.Nil(t, err)
-		assert.NotNil(t, tx)
-
-		txSigned, err := s.Transactions.Sign(
-			a,
-			[]byte(fmt.Sprintf("%x", tx.FlowTransaction().Encode())),
-			true,
-		)
-		assert.Nil(t, err)
-		assert.NotNil(t, txSigned)
-		assert.Equal(t, len(txSigned.FlowTransaction().Authorizers), 0)
-		assert.Equal(t, txSigned.FlowTransaction().Payer, a.Address())
-		assert.Equal(t, txSigned.FlowTransaction().ProposalKey.Address, a.Address())
-		assert.Equal(t, txSigned.FlowTransaction().ProposalKey.KeyIndex, 0)
-		assert.Equal(t, txSigned.FlowTransaction().Script, tests.TransactionSimple.Source)
-	})
-
-	t.Run("Build, Sign and Send Transaction", func(t *testing.T) {
-		t.Parallel()
-		state, s := setupIntegration()
-		setupAccounts(state, s)
-
-		a, _ := state.Accounts().ByName("Alice")
-
-		tx, err := s.Transactions.Build(
-			a.Address(),
-			[]flow.Address{a.Address()},
-			a.Address(),
-			0,
-			tests.TransactionSingleAuth.Source,
-			tests.TransactionSingleAuth.Filename,
-			1000,
-			nil,
-			"",
-		)
-
-		assert.Nil(t, err)
-		assert.NotNil(t, tx)
-
-		txSigned, err := s.Transactions.Sign(
-			a,
-			[]byte(fmt.Sprintf("%x", tx.FlowTransaction().Encode())),
-			true,
-		)
-		assert.Nil(t, err)
-		assert.NotNil(t, txSigned)
-
-		txSent, txResult, err := s.Transactions.SendSigned(
-			[]byte(fmt.Sprintf("%x", txSigned.FlowTransaction().Encode())),
-		)
-		assert.Nil(t, err)
-		assert.Equal(t, txResult.Status, flow.TransactionStatusSealed)
-		assert.NotNil(t, txSent.ID())
-
-	})
-
-	t.Run("Fails signing transaction, wrong account", func(t *testing.T) {
-		t.Parallel()
-		state, s := setupIntegration()
-		setupAccounts(state, s)
-
-		a, _ := state.Accounts().ByName("Alice")
-
-		tx, err := s.Transactions.Build(
-			a.Address(),
-			[]flow.Address{a.Address()},
-			a.Address(),
-			0,
-			tests.TransactionSingleAuth.Source,
-			tests.TransactionSingleAuth.Filename,
-			1000,
-			nil,
-			"",
-		)
-
-		assert.Nil(t, err)
-		assert.NotNil(t, tx)
-
-		// sign with wrong account
-		a, _ = state.Accounts().ByName("Bob")
-
-		txSigned, err := s.Transactions.Sign(
-			a,
-			[]byte(fmt.Sprintf("%x", tx.FlowTransaction().Encode())),
-			true,
-		)
-		assert.EqualError(t, err, "not a valid signer 179b6b1cb6755e31, proposer: 01cf0e2f2f715450, payer: 01cf0e2f2f715450, authorizers: [01cf0e2f2f715450]")
-		assert.Nil(t, txSigned)
-	})
-
-	t.Run("Fails building, authorizers mismatch", func(t *testing.T) {
-		t.Parallel()
-		state, s := setupIntegration()
-		setupAccounts(state, s)
-
-		a, _ := state.Accounts().ByName("Alice")
-
-		tx, err := s.Transactions.Build(
-			a.Address(),
-			[]flow.Address{a.Address()},
-			a.Address(),
-			0,
-			tests.TransactionTwoAuth.Source,
-			tests.TransactionTwoAuth.Filename,
-			1000,
-			nil,
-			"",
-		)
-
-		assert.EqualError(t, err, "provided authorizers length mismatch, required authorizers 2, but provided 1")
-		assert.Nil(t, tx)
-	})
-
-	t.Run("Send Transaction", func(t *testing.T) {
-		t.Parallel()
-		state, s := setupIntegration()
-		setupAccounts(state, s)
-
-		a, _ := state.Accounts().ByName("Alice")
-
-		tx, txr, err := s.Transactions.Send(
-			a,
-			tests.TransactionSingleAuth.Source,
-			tests.TransactionSingleAuth.Filename,
-			1000,
-			nil,
-			"",
-		)
-		assert.NoError(t, err)
-		assert.Equal(t, tx.Payer.String(), a.Address().String())
-		assert.Equal(t, tx.ProposalKey.KeyIndex, a.Key().Index())
-		assert.Nil(t, txr.Error)
-		assert.Equal(t, txr.Status, flow.TransactionStatusSealed)
-	})
-
-	t.Run("Send Transaction with arguments", func(t *testing.T) {
-		t.Parallel()
-		state, s := setupIntegration()
-		setupAccounts(state, s)
-
-		a, _ := state.Accounts().ByName("Alice")
-		args := []cadence.Value{
-			cadence.NewString("Bar"),
-		}
-
-		tx, txr, err := s.Transactions.Send(
-			a,
-			tests.TransactionArgString.Source,
-			tests.TransactionArgString.Filename,
-			1000,
-			args,
-			"",
-		)
-		assert.NoError(t, err)
-		assert.Equal(t, tx.Payer.String(), a.Address().String())
-		assert.Equal(t, tx.ProposalKey.KeyIndex, a.Key().Index())
-		assert.Equal(t, fmt.Sprintf("%x", tx.Arguments), "[7b2274797065223a22537472696e67222c2276616c7565223a22426172227d0a]")
-		assert.Nil(t, txr.Error)
-		assert.Equal(t, txr.Status, flow.TransactionStatusSealed)
-	})
-=======
+		t.Parallel()
+		state, s := setupIntegration()
+		setupAccounts(state, s)
+
 		srvAcc, _ := state.EmulatorServiceAccount()
 		signer := srvAcc.Address()
 
@@ -427,5 +243,183 @@
 		)
 	})
 
->>>>>>> ff1f8b18
+	t.Run("Sign transaction", func(t *testing.T) {
+		t.Parallel()
+		state, s := setupIntegration()
+		setupAccounts(state, s)
+
+		a, _ := state.Accounts().ByName("Alice")
+
+		tx, err := s.Transactions.Build(
+			a.Address(),
+			nil,
+			a.Address(),
+			0,
+			tests.TransactionSimple.Source,
+			tests.TransactionSimple.Filename,
+			1000,
+			nil,
+			"",
+		)
+
+		assert.Nil(t, err)
+		assert.NotNil(t, tx)
+
+		txSigned, err := s.Transactions.Sign(
+			a,
+			[]byte(fmt.Sprintf("%x", tx.FlowTransaction().Encode())),
+			true,
+		)
+		assert.Nil(t, err)
+		assert.NotNil(t, txSigned)
+		assert.Equal(t, len(txSigned.FlowTransaction().Authorizers), 0)
+		assert.Equal(t, txSigned.FlowTransaction().Payer, a.Address())
+		assert.Equal(t, txSigned.FlowTransaction().ProposalKey.Address, a.Address())
+		assert.Equal(t, txSigned.FlowTransaction().ProposalKey.KeyIndex, 0)
+		assert.Equal(t, txSigned.FlowTransaction().Script, tests.TransactionSimple.Source)
+	})
+
+	t.Run("Build, Sign and Send Transaction", func(t *testing.T) {
+		t.Parallel()
+		state, s := setupIntegration()
+		setupAccounts(state, s)
+
+		a, _ := state.Accounts().ByName("Alice")
+
+		tx, err := s.Transactions.Build(
+			a.Address(),
+			[]flow.Address{a.Address()},
+			a.Address(),
+			0,
+			tests.TransactionSingleAuth.Source,
+			tests.TransactionSingleAuth.Filename,
+			1000,
+			nil,
+			"",
+		)
+
+		assert.Nil(t, err)
+		assert.NotNil(t, tx)
+
+		txSigned, err := s.Transactions.Sign(
+			a,
+			[]byte(fmt.Sprintf("%x", tx.FlowTransaction().Encode())),
+			true,
+		)
+		assert.Nil(t, err)
+		assert.NotNil(t, txSigned)
+
+		txSent, txResult, err := s.Transactions.SendSigned(
+			[]byte(fmt.Sprintf("%x", txSigned.FlowTransaction().Encode())),
+		)
+		assert.Nil(t, err)
+		assert.Equal(t, txResult.Status, flow.TransactionStatusSealed)
+		assert.NotNil(t, txSent.ID())
+
+	})
+
+	t.Run("Fails signing transaction, wrong account", func(t *testing.T) {
+		t.Parallel()
+		state, s := setupIntegration()
+		setupAccounts(state, s)
+
+		a, _ := state.Accounts().ByName("Alice")
+
+		tx, err := s.Transactions.Build(
+			a.Address(),
+			[]flow.Address{a.Address()},
+			a.Address(),
+			0,
+			tests.TransactionSingleAuth.Source,
+			tests.TransactionSingleAuth.Filename,
+			1000,
+			nil,
+			"",
+		)
+
+		assert.Nil(t, err)
+		assert.NotNil(t, tx)
+
+		// sign with wrong account
+		a, _ = state.Accounts().ByName("Bob")
+
+		txSigned, err := s.Transactions.Sign(
+			a,
+			[]byte(fmt.Sprintf("%x", tx.FlowTransaction().Encode())),
+			true,
+		)
+		assert.EqualError(t, err, "not a valid signer 179b6b1cb6755e31, proposer: 01cf0e2f2f715450, payer: 01cf0e2f2f715450, authorizers: [01cf0e2f2f715450]")
+		assert.Nil(t, txSigned)
+	})
+
+	t.Run("Fails building, authorizers mismatch", func(t *testing.T) {
+		t.Parallel()
+		state, s := setupIntegration()
+		setupAccounts(state, s)
+
+		a, _ := state.Accounts().ByName("Alice")
+
+		tx, err := s.Transactions.Build(
+			a.Address(),
+			[]flow.Address{a.Address()},
+			a.Address(),
+			0,
+			tests.TransactionTwoAuth.Source,
+			tests.TransactionTwoAuth.Filename,
+			1000,
+			nil,
+			"",
+		)
+
+		assert.EqualError(t, err, "provided authorizers length mismatch, required authorizers 2, but provided 1")
+		assert.Nil(t, tx)
+	})
+
+	t.Run("Send Transaction", func(t *testing.T) {
+		t.Parallel()
+		state, s := setupIntegration()
+		setupAccounts(state, s)
+
+		a, _ := state.Accounts().ByName("Alice")
+
+		tx, txr, err := s.Transactions.Send(
+			a,
+			tests.TransactionSingleAuth.Source,
+			tests.TransactionSingleAuth.Filename,
+			1000,
+			nil,
+			"",
+		)
+		assert.NoError(t, err)
+		assert.Equal(t, tx.Payer.String(), a.Address().String())
+		assert.Equal(t, tx.ProposalKey.KeyIndex, a.Key().Index())
+		assert.Nil(t, txr.Error)
+		assert.Equal(t, txr.Status, flow.TransactionStatusSealed)
+	})
+
+	t.Run("Send Transaction with arguments", func(t *testing.T) {
+		t.Parallel()
+		state, s := setupIntegration()
+		setupAccounts(state, s)
+
+		a, _ := state.Accounts().ByName("Alice")
+		args := []cadence.Value{
+			cadence.NewString("Bar"),
+		}
+
+		tx, txr, err := s.Transactions.Send(
+			a,
+			tests.TransactionArgString.Source,
+			tests.TransactionArgString.Filename,
+			1000,
+			args,
+			"",
+		)
+		assert.NoError(t, err)
+		assert.Equal(t, tx.Payer.String(), a.Address().String())
+		assert.Equal(t, tx.ProposalKey.KeyIndex, a.Key().Index())
+		assert.Equal(t, fmt.Sprintf("%x", tx.Arguments), "[7b2274797065223a22537472696e67222c2276616c7565223a22426172227d0a]")
+		assert.Nil(t, txr.Error)
+		assert.Equal(t, txr.Status, flow.TransactionStatusSealed)
+	})
 }