/*
 * Flow CLI
 *
 * Copyright 2019-2021 Dapper Labs, Inc.
 *
 * Licensed under the Apache License, Version 2.0 (the "License");
 * you may not use this file except in compliance with the License.
 * You may obtain a copy of the License at
 *
 *   http://www.apache.org/licenses/LICENSE-2.0
 *
 * Unless required by applicable law or agreed to in writing, software
 * distributed under the License is distributed on an "AS IS" BASIS,
 * WITHOUT WARRANTIES OR CONDITIONS OF ANY KIND, either express or implied.
 * See the License for the specific language governing permissions and
 * limitations under the License.
 */

package flowkit

import (
	"fmt"
	"sort"
	"testing"

	"github.com/onflow/flow-cli/pkg/flowkit/config/json"

	"github.com/onflow/flow-go-sdk"
	"github.com/onflow/flow-go-sdk/crypto"
	"github.com/spf13/afero"
	"github.com/stretchr/testify/assert"
	"github.com/thoas/go-funk"

	"github.com/onflow/flow-cli/pkg/flowkit/config"
)

var af = afero.Afero{Fs: afero.NewMemMapFs()}
var composer = config.NewLoader(af)

func keys() []crypto.PrivateKey {
	var keys []crypto.PrivateKey
	key, _ := crypto.DecodePrivateKeyHex(crypto.ECDSA_P256, "dd72967fd2bd75234ae9037dd4694c1f00baad63a10c35172bf65fbb8ad74b47")
	keys = append(keys, key)
	key, _ = crypto.DecodePrivateKeyHex(crypto.ECDSA_P256, "388e3fbdc654b765942610679bb3a66b74212149ab9482187067ee116d9a8118")
	keys = append(keys, key)
	key, _ = crypto.DecodePrivateKeyHex(crypto.ECDSA_P256, "27bbeba308e501f8485ddaab77e285c0bc0d611096a79b4f0b4ccc927c6dbf04")
	keys = append(keys, key)

	return keys
}

func generateComplexProject() State {
	config := config.Config{
		Emulators: config.Emulators{{
			Name:           "default",
			Port:           9000,
			ServiceAccount: "emulator-account",
		}},
		Contracts: config.Contracts{{
			Name:    "NonFungibleToken",
			Source:  "../hungry-kitties/cadence/contracts/NonFungibleToken.cdc",
			Network: "emulator",
		}, {
			Name:    "FungibleToken",
			Source:  "../hungry-kitties/cadence/contracts/FungibleToken.cdc",
			Network: "emulator",
		}, {
			Name:    "Kibble",
			Source:  "./cadence/kibble/contracts/Kibble.cdc",
			Network: "emulator",
		}, {
			Name:    "KittyItems",
			Source:  "./cadence/kittyItems/contracts/KittyItems.cdc",
			Network: "emulator",
		}, {
			Name:    "KittyItemsMarket",
			Source:  "./cadence/kittyItemsMarket/contracts/KittyItemsMarket.cdc",
			Network: "emulator",
		}, {
			Name:    "KittyItemsMarket",
			Source:  "0x123123123",
			Network: "testnet",
		}},
		Deployments: config.Deployments{{
			Network: "emulator",
			Account: "emulator-account",
			Contracts: []config.ContractDeployment{
				{Name: "KittyItems", Args: nil},
				{Name: "KittyItemsMarket", Args: nil},
			},
		}, {
			Network: "emulator",
			Account: "account-4",
			Contracts: []config.ContractDeployment{
				{Name: "FungibleToken", Args: nil},
				{Name: "NonFungibleToken", Args: nil},
				{Name: "Kibble", Args: nil},
				{Name: "KittyItems", Args: nil},
				{Name: "KittyItemsMarket", Args: nil},
			},
		}, {
			Network: "testnet",
			Account: "account-2",
			Contracts: []config.ContractDeployment{
				{Name: "FungibleToken", Args: nil},
				{Name: "NonFungibleToken", Args: nil},
				{Name: "Kibble", Args: nil},
				{Name: "KittyItems", Args: nil},
			},
		}},
		Accounts: config.Accounts{{
			Name:    "emulator-account",
			Address: flow.ServiceAddress(flow.Emulator),
			Key: config.AccountKey{
				Type:       config.KeyTypeHex,
				Index:      0,
				SigAlgo:    crypto.ECDSA_P256,
				HashAlgo:   crypto.SHA3_256,
				PrivateKey: keys()[0],
			},
		}, {
			Name:    "account-2",
			Address: flow.HexToAddress("2c1162386b0a245f"),
			Key: config.AccountKey{
				Type:       config.KeyTypeHex,
				Index:      0,
				SigAlgo:    crypto.ECDSA_P256,
				HashAlgo:   crypto.SHA3_256,
				PrivateKey: keys()[1],
			},
		}, {
			Name:    "account-4",
			Address: flow.HexToAddress("f8d6e0586b0a20c1"),
			Key: config.AccountKey{
				Type:       config.KeyTypeHex,
				Index:      0,
				SigAlgo:    crypto.ECDSA_P256,
				HashAlgo:   crypto.SHA3_256,
				PrivateKey: keys()[2],
			},
		}},
		Networks: config.Networks{{
			Name: "emulator",
			Host: "127.0.0.1.3569",
		}},
	}

	p, err := newProject(&config, composer, af)
	if err != nil {
		fmt.Println(err)
	}

	return *p
}

func generateSimpleProject() State {
	config := config.Config{
		Emulators: config.Emulators{{
			Name:           "default",
			Port:           9000,
			ServiceAccount: "emulator-account",
		}},
		Contracts: config.Contracts{{
			Name:    "NonFungibleToken",
			Source:  "../hungry-kitties/cadence/contracts/NonFungibleToken.cdc",
			Network: "emulator",
		}},
		Deployments: config.Deployments{{
			Network: "emulator",
			Account: "emulator-account",
			Contracts: []config.ContractDeployment{
				{Name: "NonFungibleToken", Args: nil},
			},
		}},
		Accounts: config.Accounts{{
			Name:    "emulator-account",
			Address: flow.ServiceAddress(flow.Emulator),
			Key: config.AccountKey{
				Type:       config.KeyTypeHex,
				Index:      0,
				SigAlgo:    crypto.ECDSA_P256,
				HashAlgo:   crypto.SHA3_256,
				PrivateKey: keys()[0],
			},
		}},
		Networks: config.Networks{{
			Name: "emulator",
			Host: "127.0.0.1.3569",
		}},
	}

	composer.AddConfigParser(json.NewParser())
	p, err := newProject(&config, composer, af)
	if err != nil {
		fmt.Println(err)
	}

	return *p
}

func generateAliasesProject() State {
	config := config.Config{
		Emulators: config.Emulators{{
			Name:           "default",
			Port:           9000,
			ServiceAccount: "emulator-account",
		}},
		Contracts: config.Contracts{{
			Name:    "NonFungibleToken",
			Source:  "../hungry-kitties/cadence/contracts/NonFungibleToken.cdc",
			Network: "emulator",
		}, {
			Name:    "FungibleToken",
			Source:  "../hungry-kitties/cadence/contracts/FungibleToken.cdc",
			Network: "emulator",
			Alias:   "ee82856bf20e2aa6",
		}},
		Deployments: config.Deployments{{
			Network: "emulator",
			Account: "emulator-account",
			Contracts: []config.ContractDeployment{
				{Name: "NonFungibleToken", Args: nil},
			},
		}},
		Accounts: config.Accounts{{
			Name:    "emulator-account",
			Address: flow.ServiceAddress(flow.Emulator),
			Key: config.AccountKey{
				Type:       config.KeyTypeHex,
				Index:      0,
				SigAlgo:    crypto.ECDSA_P256,
				HashAlgo:   crypto.SHA3_256,
				PrivateKey: keys()[0],
			},
		}},
		Networks: config.Networks{{
			Name: "emulator",
			Host: "127.0.0.1.3569",
		}},
	}

	p, err := newProject(&config, composer, af)
	if err != nil {
		fmt.Println(err)
	}

	return *p
}

func generateAliasesComplexProject() State {
	config := config.Config{
		Emulators: config.Emulators{{
			Name:           "default",
			Port:           9000,
			ServiceAccount: "emulator-account",
		}},
		Contracts: config.Contracts{{
			Name:   "NonFungibleToken",
			Source: "../hungry-kitties/cadence/contracts/NonFungibleToken.cdc",
		}, {
			Name:    "FungibleToken",
			Source:  "../hungry-kitties/cadence/contracts/FungibleToken.cdc",
			Network: "emulator",
			Alias:   "ee82856bf20e2aa6",
		}, {
			Name:    "Kibble",
			Source:  "../hungry-kitties/cadence/contracts/Kibble.cdc",
			Network: "testnet",
			Alias:   "ee82856bf20e2aa6",
		}, {
			Name:    "Kibble",
			Source:  "../hungry-kitties/cadence/contracts/Kibble.cdc",
			Network: "emulator",
			Alias:   "ee82856bf20e2aa6",
		}},
		Deployments: config.Deployments{{
			Network: "emulator",
			Account: "emulator-account",
			Contracts: []config.ContractDeployment{
				{Name: "NonFungibleToken", Args: nil},
			},
		}, {
			Network: "testnet",
			Account: "testnet-account",
			Contracts: []config.ContractDeployment{
				{Name: "NonFungibleToken", Args: nil},
				{Name: "FungibleToken", Args: nil},
			},
		}},
		Accounts: config.Accounts{{
			Name:    "emulator-account",
			Address: flow.ServiceAddress(flow.Emulator),
			Key: config.AccountKey{
				Type:       config.KeyTypeHex,
				Index:      0,
				SigAlgo:    crypto.ECDSA_P256,
				HashAlgo:   crypto.SHA3_256,
				PrivateKey: keys()[0],
			},
		}, {
			Name:    "testnet-account",
			Address: flow.HexToAddress("1e82856bf20e2aa6"),
			Key: config.AccountKey{
				Type:       config.KeyTypeHex,
				Index:      0,
				SigAlgo:    crypto.ECDSA_P256,
				HashAlgo:   crypto.SHA3_256,
				PrivateKey: keys()[1],
			},
		}},
		Networks: config.Networks{{
			Name: "emulator",
			Host: "127.0.0.1.3569",
		}, {
			Name: "testnet",
			Host: "127.0.0.1.3569",
		}},
	}

	p, err := newProject(&config, composer, af)
	if err != nil {
		fmt.Println(err)
	}

	return *p
}

func Test_GetContractsByNameSimple(t *testing.T) {
	p := generateSimpleProject()

	contracts, _ := p.DeploymentContractsByNetwork("emulator")
	account, err := p.conf.Accounts.ByName("emulator-account")
	assert.NoError(t, err)
	assert.Len(t, contracts, 1)
	assert.Equal(t, contracts[0].Name, "NonFungibleToken")
	assert.Equal(t, contracts[0].Source, "../hungry-kitties/cadence/contracts/NonFungibleToken.cdc")
	assert.Equal(t, account.Address, contracts[0].Target)
}

func Test_EmulatorConfigSimple(t *testing.T) {
	p := generateSimpleProject()
	emulatorServiceAccount, _ := p.EmulatorServiceAccount()

	assert.Equal(t, emulatorServiceAccount.name, "emulator-account")
	assert.Equal(t, emulatorServiceAccount.key.ToConfig().PrivateKey, keys()[0])
	assert.Equal(t, flow.ServiceAddress("flow-emulator"), emulatorServiceAccount.Address())
}

func Test_AccountByAddressSimple(t *testing.T) {
	p := generateSimpleProject()
	acc, _ := p.Accounts().ByAddress(flow.ServiceAddress("flow-emulator"))

	assert.Equal(t, acc.name, "emulator-account")
}

func Test_AccountByNameSimple(t *testing.T) {
	p := generateSimpleProject()
	acc, _ := p.Accounts().ByName("emulator-account")

	assert.Equal(t, flow.ServiceAddress("flow-emulator"), acc.Address())
	assert.Equal(t, acc.key.ToConfig().PrivateKey, keys()[0])
}

func Test_HostSimple(t *testing.T) {
	p := generateSimpleProject()
	network, err := p.Networks().ByName("emulator")

	assert.NoError(t, err)
	assert.Equal(t, network.Host, "127.0.0.1.3569")
}

func Test_GetContractsByNameComplex(t *testing.T) {
	p := generateComplexProject()

	contracts, _ := p.DeploymentContractsByNetwork("emulator")

	assert.Equal(t, 7, len(contracts))

	//sort names so tests are deterministic
	contractNames := funk.Map(contracts, func(c Contract) string {
		return c.Name
	}).([]string)
	sort.Strings(contractNames)

	sources := funk.Map(contracts, func(c Contract) string {
		return c.Source
	}).([]string)
	sort.Strings(sources)

	targets := funk.Map(contracts, func(c Contract) string {
		return c.Target.String()
	}).([]string)
	sort.Strings(targets)

	assert.Equal(t, contractNames[0], "FungibleToken")
	assert.Equal(t, contractNames[1], "Kibble")
	assert.Equal(t, contractNames[2], "KittyItems")
	assert.Equal(t, contractNames[3], "KittyItems")
	assert.Equal(t, contractNames[4], "KittyItemsMarket")
	assert.Equal(t, contractNames[5], "KittyItemsMarket")
	assert.Equal(t, contractNames[6], "NonFungibleToken")

	assert.Equal(t, sources[0], "../hungry-kitties/cadence/contracts/FungibleToken.cdc")
	assert.Equal(t, sources[1], "../hungry-kitties/cadence/contracts/NonFungibleToken.cdc")
	assert.Equal(t, sources[2], "cadence/kibble/contracts/Kibble.cdc")
	assert.Equal(t, sources[3], "cadence/kittyItems/contracts/KittyItems.cdc")
	assert.Equal(t, sources[4], "cadence/kittyItems/contracts/KittyItems.cdc")
	assert.Equal(t, sources[5], "cadence/kittyItemsMarket/contracts/KittyItemsMarket.cdc")
	assert.Equal(t, sources[6], "cadence/kittyItemsMarket/contracts/KittyItemsMarket.cdc")

	assert.Equal(t, targets[0], "f8d6e0586b0a20c1")
	assert.Equal(t, targets[1], "f8d6e0586b0a20c1")
	assert.Equal(t, targets[2], "f8d6e0586b0a20c1")
	assert.Equal(t, targets[3], "f8d6e0586b0a20c1")
	assert.Equal(t, targets[4], "f8d6e0586b0a20c1")
	assert.Equal(t, targets[5], "f8d6e0586b0a20c7")
	assert.Equal(t, targets[6], "f8d6e0586b0a20c7")
}

func Test_EmulatorConfigComplex(t *testing.T) {
	p := generateComplexProject()
	emulatorServiceAccount, _ := p.EmulatorServiceAccount()

	assert.Equal(t, emulatorServiceAccount.name, "emulator-account")
	assert.Equal(t, emulatorServiceAccount.key.ToConfig().PrivateKey, keys()[0])
	assert.Equal(t, emulatorServiceAccount.Address(), flow.ServiceAddress("flow-emulator"))
}

func Test_AccountByAddressComplex(t *testing.T) {
	p := generateComplexProject()
	acc1, err := p.Accounts().ByAddress(flow.HexToAddress("f8d6e0586b0a20c1"))

	assert.NoError(t, err)
	acc2, err := p.Accounts().ByAddress(flow.HexToAddress("0x2c1162386b0a245f"))
	assert.NoError(t, err)

	assert.Equal(t, acc1.name, "account-4")
	assert.Equal(t, acc2.name, "account-2")
}

func Test_AccountByNameComplex(t *testing.T) {
	p := generateComplexProject()
	acc, _ := p.Accounts().ByName("account-2")

	assert.Equal(t, acc.Address().String(), "2c1162386b0a245f")
	assert.Equal(t, acc.key.ToConfig().PrivateKey, keys()[1])
}

func Test_HostComplex(t *testing.T) {
	p := generateComplexProject()
	network, err := p.Networks().ByName("emulator")

	assert.NoError(t, err)

	assert.Equal(t, network.Host, "127.0.0.1.3569")
}

func Test_ContractConflictComplex(t *testing.T) {
	p := generateComplexProject()
	exists := p.ContractConflictExists("emulator")
	notexists := p.ContractConflictExists("testnet")

	assert.True(t, exists)
	assert.False(t, notexists)

}

func Test_GetAliases(t *testing.T) {
	p := generateAliasesProject()

	aliases := p.AliasesForNetwork("emulator")
	contracts, _ := p.DeploymentContractsByNetwork("emulator")

	assert.Len(t, aliases, 1)
	assert.Equal(t, aliases["../hungry-kitties/cadence/contracts/FungibleToken.cdc"], "ee82856bf20e2aa6")
	assert.Len(t, contracts, 1)
	assert.Equal(t, contracts[0].Name, "NonFungibleToken")
}

func Test_GetAliasesComplex(t *testing.T) {
	p := generateAliasesComplexProject()

	aEmulator := p.AliasesForNetwork("emulator")
	cEmulator, _ := p.DeploymentContractsByNetwork("emulator")

	aTestnet := p.AliasesForNetwork("testnet")
	cTestnet, _ := p.DeploymentContractsByNetwork("testnet")

	assert.Len(t, cEmulator, 1)
	assert.Equal(t, cEmulator[0].Name, "NonFungibleToken")

	assert.Len(t, aEmulator, 2)
	assert.Equal(t, aEmulator["../hungry-kitties/cadence/contracts/FungibleToken.cdc"], "ee82856bf20e2aa6")
	assert.Equal(t, aEmulator["../hungry-kitties/cadence/contracts/Kibble.cdc"], "ee82856bf20e2aa6")

	assert.Len(t, aTestnet, 1)
	assert.Equal(t, aTestnet["../hungry-kitties/cadence/contracts/Kibble.cdc"], "ee82856bf20e2aa6")

	assert.Len(t, cTestnet, 2)
	assert.Equal(t, cTestnet[0].Name, "NonFungibleToken")
	assert.Equal(t, cTestnet[1].Name, "FungibleToken")
}

func Test_ChangingState(t *testing.T) {
	p := generateSimpleProject()

	em, err := p.EmulatorServiceAccount()
	assert.NoError(t, err)

	em.SetName("foo")
	em.SetAddress(flow.HexToAddress("0x1"))

	pk, _ := crypto.GeneratePrivateKey(
		crypto.ECDSA_P256,
		[]byte("seedseedseedseedseedseedseedseedseedseedseedseed"),
	)
	key := NewHexAccountKeyFromPrivateKey(em.Key().Index(), em.Key().HashAlgo(), pk)
	em.SetKey(key)

	foo, err := p.Accounts().ByName("foo")
	assert.NoError(t, err)
	assert.NotNil(t, foo)
	assert.Equal(t, foo.Name(), "foo")
	assert.Equal(t, foo.Address(), flow.HexToAddress("0x1"))

	pkey, err := foo.Key().PrivateKey()
	assert.NoError(t, err)
	assert.Equal(t, (*pkey).String(), pk.String())

	bar, err := p.Accounts().ByAddress(flow.HexToAddress("0x1"))
	assert.NoError(t, err)
	bar.SetName("zoo")
	zoo, err := p.Accounts().ByName("zoo")
	assert.NotNil(t, zoo)
	assert.NoError(t, err)

	a := Account{}
	a.SetName("bobo")
	p.Accounts().AddOrUpdate(&a)
	bobo, err := p.Accounts().ByName("bobo")
	assert.NotNil(t, bobo)
	assert.NoError(t, err)

	zoo2, _ := p.Accounts().ByName("zoo")
	zoo2.SetName("emulator-account")
	assert.Equal(t, "emulator-account", zoo2.name)

	pk, _ = crypto.GeneratePrivateKey(
		crypto.ECDSA_P256,
		[]byte("seedseedseedseedseedseedseedseedseed123seedseedseed123"),
	)

	p.SetEmulatorKey(pk)
	em, _ = p.EmulatorServiceAccount()
	pkey, err = em.Key().PrivateKey()
	assert.NoError(t, err)
	assert.Equal(t, (*pkey).String(), pk.String())
}

<<<<<<< HEAD
func Test_LoadState(t *testing.T) {
	b := []byte(`{
		"accounts": {
			"emulator-account": {
				"address": "f8d6e0586b0a20c7",
				"key": "21c5dfdeb0ff03a7a73ef39788563b62c89adea67bbb21ab95e5f710bd1d40b7"
			}
		}
	}`)

	af := afero.Afero{Fs: afero.NewMemMapFs()}
	err := afero.WriteFile(af.Fs, "flow.json", b, 0644)
	assert.NoError(t, err)

	paths := []string{"flow.json"}
	state, err := Load(paths, af)
	assert.NoError(t, err)

	acc, err := state.Accounts().ByName("emulator-account")
	assert.NoError(t, err)
	assert.Equal(t, acc.Name(), "emulator-account")
}

func Test_LoadStateMultiple(t *testing.T) {
	b := []byte(`{
		"accounts": {
			"emulator-account": {
				"address": "f8d6e0586b0a20c7",
				"key": "21c5dfdeb0ff0347a73ef39788563b62c89adea67bbb21ab95e5f710bd1d40b7"
			},
			"charlie": {
				"address": "0xf3fcd2c1a78f5eee",
				"key": "9463ceedf08627108ea0b394c96b18446d1370e7332c91ce332aba1594096ba0"
			},
			"bob": {
				"address": "179b6b1cb6755e31",
				"key": "748d21a762aa192976f4d264afe26379b8a63f5d1343773f813a37d4262b9f52"
			}
		}
	}`)

	a := []byte(`{
		"accounts": {
			"alice": {
				"address": "179b6b1cb6755e31",
				"key": "728d21a7622a29d976f4d264afe26379b8a63f5d1343773f813a37d4262b9f52"
			},
			"charlie": {
				"address": "0xe03daebed8ca0615",
				"key": "9463ceedf04427208ea0b394c96b18446d1370e7332c91ce332aba1594096ba0"
			}
		}
	}`)

	af := afero.Afero{Fs: afero.NewMemMapFs()}
	err := afero.WriteFile(af.Fs, "flow.json", b, 0644)
	assert.NoError(t, err)
	err = afero.WriteFile(af.Fs, "a.json", a, 0644)
	assert.NoError(t, err)

	paths := []string{"flow.json", "a.json"}
	state, err := Load(paths, af)
	assert.NoError(t, err)

	acc, err := state.Accounts().ByName("emulator-account")
	assert.NoError(t, err)
	assert.Equal(t, acc.Address().String(), "f8d6e0586b0a20c7")

	acc, err = state.Accounts().ByName("charlie")
	assert.NoError(t, err)
	assert.Equal(t, acc.Address().String(), "e03daebed8ca0615")

	acc, err = state.Accounts().ByName("bob")
	assert.NoError(t, err)
	assert.Equal(t, acc.Address().String(), "179b6b1cb6755e31")

	acc, err = state.Accounts().ByName("alice")
	assert.NoError(t, err)
	assert.Equal(t, acc.Address().String(), "179b6b1cb6755e31")

=======
func Test_Saving(t *testing.T) {
	s := generateSimpleProject()

	err := s.SaveEdited([]string{"a.json", "b.json"})
	assert.EqualError(t, err, "specifying multiple paths is not supported when updating configuration")

	err = s.SaveEdited([]string{config.GlobalPath(), config.DefaultPath})
	assert.EqualError(t, err, "default configuration not found, please initialize it first or specify another configuration file")

	err = s.SaveEdited([]string{"a.json"})
	assert.NoError(t, err)

	_ = afero.WriteFile(af.Fs, config.DefaultPath, []byte(`{
		"networks": {
			"foo": "localhost:3000"
		}
	}`), 0644)

	err = s.SaveEdited([]string{config.GlobalPath(), config.DefaultPath})
	assert.NoError(t, err)
>>>>>>> f3eb6a1f
}<|MERGE_RESOLUTION|>--- conflicted
+++ resolved
@@ -557,7 +557,6 @@
 	assert.Equal(t, (*pkey).String(), pk.String())
 }
 
-<<<<<<< HEAD
 func Test_LoadState(t *testing.T) {
 	b := []byte(`{
 		"accounts": {
@@ -637,8 +636,8 @@
 	acc, err = state.Accounts().ByName("alice")
 	assert.NoError(t, err)
 	assert.Equal(t, acc.Address().String(), "179b6b1cb6755e31")
-
-=======
+}
+
 func Test_Saving(t *testing.T) {
 	s := generateSimpleProject()
 
@@ -659,5 +658,4 @@
 
 	err = s.SaveEdited([]string{config.GlobalPath(), config.DefaultPath})
 	assert.NoError(t, err)
->>>>>>> f3eb6a1f
 }