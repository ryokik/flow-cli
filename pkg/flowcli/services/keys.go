/*
 * Flow CLI
 *
 * Copyright 2019-2021 Dapper Labs, Inc.
 *
 * Licensed under the Apache License, Version 2.0 (the "License");
 * you may not use this file except in compliance with the License.
 * You may obtain a copy of the License at
 *
 *   http://www.apache.org/licenses/LICENSE-2.0
 *
 * Unless required by applicable law or agreed to in writing, software
 * distributed under the License is distributed on an "AS IS" BASIS,
 * WITHOUT WARRANTIES OR CONDITIONS OF ANY KIND, either express or implied.
 * See the License for the specific language governing permissions and
 * limitations under the License.
 */

package services

import (
	"encoding/hex"
	"fmt"
	"strings"

	"github.com/onflow/flow-go-sdk"
	"github.com/onflow/flow-go-sdk/crypto"

	"github.com/onflow/flow-cli/pkg/flowcli/gateway"
	"github.com/onflow/flow-cli/pkg/flowcli/output"
	"github.com/onflow/flow-cli/pkg/flowcli/project"
	"github.com/onflow/flow-cli/pkg/flowcli/util"
)

// Keys is a service that handles all key-related interactions.
type Keys struct {
	gateway gateway.Gateway
	project *project.Project
	logger  output.Logger
}

// NewKeys returns a new keys service.
func NewKeys(
	gateway gateway.Gateway,
	project *project.Project,
	logger output.Logger,
) *Keys {
	return &Keys{
		gateway: gateway,
		project: project,
		logger:  logger,
	}
}

const PEM string = "pem"
const RLP string = "rlp"

// Generate generates a new private key from the given seed and signature algorithm.
func (k *Keys) Generate(inputSeed string, signatureAlgo string) (crypto.PrivateKey, error) {
	var seed []byte
	var err error

	if inputSeed == "" {
		seed, err = util.RandomSeed(crypto.MinSeedLength)
		if err != nil {
			return nil, err
		}
	} else {
		seed = []byte(inputSeed)
	}

	sigAlgo := crypto.StringToSignatureAlgorithm(signatureAlgo)
	if sigAlgo == crypto.UnknownSignatureAlgorithm {
		return nil, fmt.Errorf("invalid signature algorithm: %s", signatureAlgo)
	}

	privateKey, err := crypto.GeneratePrivateKey(sigAlgo, seed)
	if err != nil {
		return nil, fmt.Errorf("failed to generate private key: %w", err)
	}

	return privateKey, nil
}

<<<<<<< HEAD
// Decode encoded public key for supported encoding type
func (k *Keys) Decode(encoded string, encoding string, fromFile string, sigAlgo string) (*flow.AccountKey, error) {
	// todo refactor this to commands (as part of api refactor) and pass typed values
	if encoded != "" && fromFile != "" {
		return nil, fmt.Errorf("can not pass both command argument and from file flag")
	}
	if encoded == "" && fromFile == "" {
		return nil, fmt.Errorf("provide argument for encoded key or use from file flag")
	}

	if fromFile != "" {
		e, err := util.LoadFile(fromFile)
		if err != nil {
			return nil, err
		}
		encoded = strings.TrimSpace(string(e))
	}

	switch strings.ToLower(encoding) {
	case PEM:
		return decodePEM(encoded, sigAlgo)
	case RLP:
		return decodeRLP(encoded)
	default:
		return nil, fmt.Errorf("encoding type not supported. Valid encoding: RLP and PEM")
	}
=======
// Decode encoded public key using supported encoding type
func (k *Keys) Decode(encoded string, encoding string) (*flow.AccountKey, error) {
	if strings.ToLower(encoding) == PEM {
		return decodePEM(encoded)
	} else if strings.ToLower(encoding) == RLP {
		return decodeRLP(encoded)
	}

	return nil, fmt.Errorf("encoding type not supported. Valid encodings: RLP, PEM")
>>>>>>> e0a1c6b0
}

func decodeRLP(publicKey string) (*flow.AccountKey, error) {
	publicKeyBytes, err := hex.DecodeString(publicKey)
	if err != nil {
		return nil, fmt.Errorf("failed to decode public key: %w", err)
	}

	accountKey, err := flow.DecodeAccountKey(publicKeyBytes)
	if err != nil {
		return nil, fmt.Errorf("failed to decode: %w", err)
	}

	return accountKey, nil
}

func decodePEM(key string, sigAlgo string) (*flow.AccountKey, error) {
	pk, err := crypto.DecodePublicKeyPEM(
		crypto.StringToSignatureAlgorithm(sigAlgo),
		key,
	)
	if err != nil {
		return nil, err
	}

	return &flow.AccountKey{
		PublicKey: pk,
		SigAlgo:   crypto.ECDSA_P256,
		Weight:    -1,
	}, nil
}<|MERGE_RESOLUTION|>--- conflicted
+++ resolved
@@ -82,8 +82,7 @@
 	return privateKey, nil
 }
 
-<<<<<<< HEAD
-// Decode encoded public key for supported encoding type
+// Decode encoded public key using supported encoding type
 func (k *Keys) Decode(encoded string, encoding string, fromFile string, sigAlgo string) (*flow.AccountKey, error) {
 	// todo refactor this to commands (as part of api refactor) and pass typed values
 	if encoded != "" && fromFile != "" {
@@ -109,17 +108,6 @@
 	default:
 		return nil, fmt.Errorf("encoding type not supported. Valid encoding: RLP and PEM")
 	}
-=======
-// Decode encoded public key using supported encoding type
-func (k *Keys) Decode(encoded string, encoding string) (*flow.AccountKey, error) {
-	if strings.ToLower(encoding) == PEM {
-		return decodePEM(encoded)
-	} else if strings.ToLower(encoding) == RLP {
-		return decodeRLP(encoded)
-	}
-
-	return nil, fmt.Errorf("encoding type not supported. Valid encodings: RLP, PEM")
->>>>>>> e0a1c6b0
 }
 
 func decodeRLP(publicKey string) (*flow.AccountKey, error) {
