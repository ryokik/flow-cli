/*
 * Flow CLI
 *
 * Copyright 2019-2021 Dapper Labs, Inc.
 *
 * Licensed under the Apache License, Version 2.0 (the "License");
 * you may not use this file except in compliance with the License.
 * You may obtain a copy of the License at
 *
 *   http://www.apache.org/licenses/LICENSE-2.0
 *
 * Unless required by applicable law or agreed to in writing, software
 * distributed under the License is distributed on an "AS IS" BASIS,
 * WITHOUT WARRANTIES OR CONDITIONS OF ANY KIND, either express or implied.
 * See the License for the specific language governing permissions and
 * limitations under the License.
 */

package services

import (
	"testing"

	"github.com/onflow/flow-go-sdk"
	"github.com/onflow/flow-go-sdk/crypto"
	"github.com/stretchr/testify/assert"

	"github.com/onflow/flow-cli/pkg/flowcli/output"
	"github.com/onflow/flow-cli/pkg/flowcli/project"
	"github.com/onflow/flow-cli/tests"
)

func TestTransactions(t *testing.T) {
	mock := &tests.MockGateway{}

	// default implementations
	mock.PrepareTransactionPayloadMock = func(tx *project.Transaction) (*project.Transaction, error) {
		return tx, nil
	}

	mock.SendSignedTransactionMock = func(tx *project.Transaction) (*flow.Transaction, error) {
		return tx.FlowTransaction(), nil
	}

	proj, err := project.Init(crypto.ECDSA_P256, crypto.SHA3_256)
	assert.NoError(t, err)

	transactions := NewTransactions(mock, proj, output.NewStdoutLogger(output.NoneLog))

	t.Run("Get Transaction", func(t *testing.T) {
		called := 0
		txs := tests.NewTransaction()

		mock.GetTransactionResultMock = func(tx *flow.Transaction) (*flow.TransactionResult, error) {
			called++
			assert.Equal(t, tx.ID().String(), txs.ID().String())
			return tests.NewTransactionResult(nil), nil
		}

		mock.GetTransactionMock = func(id flow.Identifier) (*flow.Transaction, error) {
			called++
			return txs, nil
		}

		_, _, err := transactions.GetStatus(txs.ID().String(), true)

		assert.NoError(t, err)
		assert.Equal(t, called, 2)
	})

	t.Run("Send Transaction args", func(t *testing.T) {
		called := 0

		mock.GetTransactionResultMock = func(tx *flow.Transaction) (*flow.TransactionResult, error) {
			called++
			return tests.NewTransactionResult(nil), nil
		}

		mock.SendSignedTransactionMock = func(tx *project.Transaction) (*flow.Transaction, error) {
			called++
			arg, err := tx.FlowTransaction().Argument(0)

			assert.NoError(t, err)
			assert.Equal(t, arg.String(), "\"Bar\"")
			assert.Equal(t, tx.Signer().Address().String(), serviceAddress)
			assert.Equal(t, len(string(tx.FlowTransaction().Script)), 209)
			return tests.NewTransaction(), nil
		}

		_, _, err := transactions.Send(
			"../../../tests/transaction.cdc",
<<<<<<< HEAD
			serviceName,
			[]string{"String:Bar"},
			"",
			"",
=======
			"",
			serviceName,
			[]string{"String:Bar"},
			"",
>>>>>>> fba01be7
		)

		assert.NoError(t, err)
		assert.Equal(t, called, 2)
	})

	t.Run("Send Transaction JSON args", func(t *testing.T) {
		called := 0

		mock.GetTransactionResultMock = func(tx *flow.Transaction) (*flow.TransactionResult, error) {
			called++
			return tests.NewTransactionResult(nil), nil
		}

		mock.SendSignedTransactionMock = func(tx *project.Transaction) (*flow.Transaction, error) {
			called++
			assert.Equal(t, tx.Signer().Address().String(), serviceAddress)
			assert.Equal(t, len(string(tx.FlowTransaction().Script)), 209)
			return tests.NewTransaction(), nil
		}

		_, _, err := transactions.Send(
			"../../../tests/transaction.cdc",
			"",
			serviceName,
			nil,
			"[{\"type\": \"String\", \"value\": \"Bar\"}]",
			"",
		)

		assert.NoError(t, err)
		assert.Equal(t, called, 2)
	})

	t.Run("Send Transaction Fails wrong args", func(t *testing.T) {
		_, _, err := transactions.Send(
			"../../../tests/transaction.cdc",
<<<<<<< HEAD
			serviceName,
			[]string{"Bar"},
			"",
			"",
=======
			"",
			serviceName,
			[]string{"Bar"},
			"",
>>>>>>> fba01be7
		)
		assert.Equal(t, err.Error(), "argument not passed in correct format, correct format is: Type:Value, got Bar")
	})

	t.Run("Send Transaction Fails wrong filename", func(t *testing.T) {
		_, _, err := transactions.Send(
			"nooo.cdc",
<<<<<<< HEAD
			serviceName,
			[]string{"Bar"},
			"",
			"",
=======
			"",
			serviceName,
			[]string{"Bar"},
			"",
>>>>>>> fba01be7
		)
		assert.Equal(t, err.Error(), "Failed to load file: nooo.cdc")
	})

	t.Run("Send Transaction Fails wrong args", func(t *testing.T) {
		_, _, err := transactions.Send(
			"../../../tests/transaction.cdc",
<<<<<<< HEAD
			serviceName,
			nil,
			"[{\"Bar\":\"No\"}]",
			"",
=======
			"",
			serviceName,
			nil,
			"[{\"Bar\":\"No\"}]",
>>>>>>> fba01be7
		)
		assert.Equal(t, err.Error(), "failed to decode value: invalid JSON Cadence structure")
	})
}<|MERGE_RESOLUTION|>--- conflicted
+++ resolved
@@ -89,17 +89,10 @@
 
 		_, _, err := transactions.Send(
 			"../../../tests/transaction.cdc",
-<<<<<<< HEAD
-			serviceName,
-			[]string{"String:Bar"},
-			"",
-			"",
-=======
 			"",
 			serviceName,
 			[]string{"String:Bar"},
 			"",
->>>>>>> fba01be7
 		)
 
 		assert.NoError(t, err)
@@ -137,17 +130,10 @@
 	t.Run("Send Transaction Fails wrong args", func(t *testing.T) {
 		_, _, err := transactions.Send(
 			"../../../tests/transaction.cdc",
-<<<<<<< HEAD
-			serviceName,
-			[]string{"Bar"},
-			"",
-			"",
-=======
 			"",
 			serviceName,
 			[]string{"Bar"},
 			"",
->>>>>>> fba01be7
 		)
 		assert.Equal(t, err.Error(), "argument not passed in correct format, correct format is: Type:Value, got Bar")
 	})
@@ -155,17 +141,10 @@
 	t.Run("Send Transaction Fails wrong filename", func(t *testing.T) {
 		_, _, err := transactions.Send(
 			"nooo.cdc",
-<<<<<<< HEAD
-			serviceName,
-			[]string{"Bar"},
-			"",
-			"",
-=======
 			"",
 			serviceName,
 			[]string{"Bar"},
 			"",
->>>>>>> fba01be7
 		)
 		assert.Equal(t, err.Error(), "Failed to load file: nooo.cdc")
 	})
@@ -173,17 +152,10 @@
 	t.Run("Send Transaction Fails wrong args", func(t *testing.T) {
 		_, _, err := transactions.Send(
 			"../../../tests/transaction.cdc",
-<<<<<<< HEAD
-			serviceName,
-			nil,
-			"[{\"Bar\":\"No\"}]",
-			"",
-=======
 			"",
 			serviceName,
 			nil,
 			"[{\"Bar\":\"No\"}]",
->>>>>>> fba01be7
 		)
 		assert.Equal(t, err.Error(), "failed to decode value: invalid JSON Cadence structure")
 	})
