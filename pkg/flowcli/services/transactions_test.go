/*
 * Flow CLI
 *
 * Copyright 2019-2021 Dapper Labs, Inc.
 *
 * Licensed under the Apache License, Version 2.0 (the "License");
 * you may not use this file except in compliance with the License.
 * You may obtain a copy of the License at
 *
 *   http://www.apache.org/licenses/LICENSE-2.0
 *
 * Unless required by applicable law or agreed to in writing, software
 * distributed under the License is distributed on an "AS IS" BASIS,
 * WITHOUT WARRANTIES OR CONDITIONS OF ANY KIND, either express or implied.
 * See the License for the specific language governing permissions and
 * limitations under the License.
 */

package services

import (
	"testing"

	"github.com/onflow/flow-go-sdk"
	"github.com/onflow/flow-go-sdk/crypto"
	"github.com/stretchr/testify/assert"

	"github.com/onflow/flow-cli/pkg/flowcli/output"
	"github.com/onflow/flow-cli/pkg/flowcli/project"
	"github.com/onflow/flow-cli/tests"
)

func TestTransactions(t *testing.T) {
	mock := &tests.MockGateway{}

	// default implementations
	mock.PrepareTransactionPayloadMock = func(tx *project.Transaction) (*project.Transaction, error) {
		return tx, nil
	}

	mock.SendSignedTransactionMock = func(tx *project.Transaction) (*flow.Transaction, error) {
		return tx.FlowTransaction(), nil
	}

	proj, err := project.Init(crypto.ECDSA_P256, crypto.SHA3_256)
	assert.NoError(t, err)

	transactions := NewTransactions(mock, proj, output.NewStdoutLogger(output.NoneLog))

	t.Run("Get Transaction", func(t *testing.T) {
		called := 0
		txs := tests.NewTransaction()

		mock.GetTransactionResultMock = func(tx *flow.Transaction) (*flow.TransactionResult, error) {
			called++
			assert.Equal(t, tx.ID().String(), txs.ID().String())
			return tests.NewTransactionResult(nil), nil
		}

		mock.GetTransactionMock = func(id flow.Identifier) (*flow.Transaction, error) {
			called++
			return txs, nil
		}

		_, _, err := transactions.GetStatus(txs.ID().String(), true)

		assert.NoError(t, err)
		assert.Equal(t, called, 2)
	})

	t.Run("Send Transaction args", func(t *testing.T) {
		called := 0

		mock.GetTransactionResultMock = func(tx *flow.Transaction) (*flow.TransactionResult, error) {
			called++
			return tests.NewTransactionResult(nil), nil
		}

		mock.SendSignedTransactionMock = func(tx *project.Transaction) (*flow.Transaction, error) {
			called++
			arg, err := tx.FlowTransaction().Argument(0)

			assert.NoError(t, err)
			assert.Equal(t, arg.String(), "\"Bar\"")
			assert.Equal(t, tx.Signer().Address().String(), serviceAddress)
			assert.Equal(t, len(string(tx.FlowTransaction().Script)), 209)
			return tests.NewTransaction(), nil
		}

		_, _, err := transactions.Send(
			"../../../tests/transaction.cdc",
			"",
			serviceName,
			[]string{"String:Bar"},
			"",
		)

		assert.NoError(t, err)
		assert.Equal(t, called, 2)
	})

	t.Run("Send Transaction JSON args", func(t *testing.T) {
		called := 0

		mock.GetTransactionResultMock = func(tx *flow.Transaction) (*flow.TransactionResult, error) {
			called++
			return tests.NewTransactionResult(nil), nil
		}

		mock.SendSignedTransactionMock = func(tx *project.Transaction) (*flow.Transaction, error) {
			called++
			assert.Equal(t, tx.Signer().Address().String(), serviceAddress)
			assert.Equal(t, len(string(tx.FlowTransaction().Script)), 209)
			return tests.NewTransaction(), nil
		}

		_, _, err := transactions.Send(
			"../../../tests/transaction.cdc",
			"",
			serviceName,
			nil,
			"[{\"type\": \"String\", \"value\": \"Bar\"}]",
		)

		assert.NoError(t, err)
		assert.Equal(t, called, 2)
	})

	t.Run("Send Transaction Fails wrong args", func(t *testing.T) {
<<<<<<< HEAD
		_, _, err := transactions.Send(
			"../../../tests/transaction.cdc",
			"",
			serviceName,
			[]string{"Bar"},
			"",
		)
		assert.Equal(t, err.Error(), "Argument not passed in correct format, correct format is: Type:Value, got Bar")
=======
		_, _, err := transactions.Send("../../../tests/transaction.cdc", serviceName, []string{"Bar"}, "")
		assert.Equal(t, err.Error(), "argument not passed in correct format, correct format is: Type:Value, got Bar")
>>>>>>> 1a52ea12
	})

	t.Run("Send Transaction Fails wrong filename", func(t *testing.T) {
		_, _, err := transactions.Send(
			"nooo.cdc",
			"",
			serviceName,
			[]string{"Bar"},
			"",
		)
		assert.Equal(t, err.Error(), "Failed to load file: nooo.cdc")
	})

	t.Run("Send Transaction Fails wrong args", func(t *testing.T) {
		_, _, err := transactions.Send(
			"../../../tests/transaction.cdc",
			"",
			serviceName,
			nil,
			"[{\"Bar\":\"No\"}]",
		)
		assert.Equal(t, err.Error(), "failed to decode value: invalid JSON Cadence structure")
	})
}<|MERGE_RESOLUTION|>--- conflicted
+++ resolved
@@ -21,13 +21,14 @@
 import (
 	"testing"
 
+	"github.com/onflow/flow-cli/pkg/flowcli/output"
+	"github.com/onflow/flow-cli/pkg/flowcli/project"
+
 	"github.com/onflow/flow-go-sdk"
-	"github.com/onflow/flow-go-sdk/crypto"
 	"github.com/stretchr/testify/assert"
 
-	"github.com/onflow/flow-cli/pkg/flowcli/output"
-	"github.com/onflow/flow-cli/pkg/flowcli/project"
 	"github.com/onflow/flow-cli/tests"
+	"github.com/onflow/flow-go-sdk/crypto"
 )
 
 func TestTransactions(t *testing.T) {
@@ -127,7 +128,6 @@
 	})
 
 	t.Run("Send Transaction Fails wrong args", func(t *testing.T) {
-<<<<<<< HEAD
 		_, _, err := transactions.Send(
 			"../../../tests/transaction.cdc",
 			"",
@@ -135,11 +135,7 @@
 			[]string{"Bar"},
 			"",
 		)
-		assert.Equal(t, err.Error(), "Argument not passed in correct format, correct format is: Type:Value, got Bar")
-=======
-		_, _, err := transactions.Send("../../../tests/transaction.cdc", serviceName, []string{"Bar"}, "")
 		assert.Equal(t, err.Error(), "argument not passed in correct format, correct format is: Type:Value, got Bar")
->>>>>>> 1a52ea12
 	})
 
 	t.Run("Send Transaction Fails wrong filename", func(t *testing.T) {
