/*
 * Flow CLI
 *
 * Copyright 2019-2021 Dapper Labs, Inc.
 *
 * Licensed under the Apache License, Version 2.0 (the "License");
 * you may not use this file except in compliance with the License.
 * You may obtain a copy of the License at
 *
 *   http://www.apache.org/licenses/LICENSE-2.0
 *
 * Unless required by applicable law or agreed to in writing, software
 * distributed under the License is distributed on an "AS IS" BASIS,
 * WITHOUT WARRANTIES OR CONDITIONS OF ANY KIND, either express or implied.
 * See the License for the specific language governing permissions and
 * limitations under the License.
 */

package services

import (
	"fmt"
	"strings"

	"github.com/onflow/flow-cli/pkg/flowcli/config"

	"github.com/onflow/flow-go-sdk/crypto"

	"github.com/onflow/flow-cli/pkg/flowcli/contracts"
	"github.com/onflow/flow-cli/pkg/flowcli/gateway"
	"github.com/onflow/flow-cli/pkg/flowcli/output"
	"github.com/onflow/flow-cli/pkg/flowcli/project"
	"github.com/onflow/flow-cli/pkg/flowcli/util"
)

// Project is a service that handles all interactions for a project.
type Project struct {
	gateway gateway.Gateway
	project *project.Project
	logger  output.Logger
}

// NewProject returns a new project service.
func NewProject(
	gateway gateway.Gateway,
	project *project.Project,
	logger output.Logger,
) *Project {
	return &Project{
		gateway: gateway,
		project: project,
		logger:  logger,
	}
}

func (p *Project) Init(
	reset bool,
	global bool,
	serviceKeySigAlgo string,
	serviceKeyHashAlgo string,
	servicePrivateKey string,
) (*project.Project, error) {
	path := config.DefaultPath
	if global {
		path = config.GlobalPath()
	}

	if project.Exists(path) && !reset {
		return nil, fmt.Errorf(
			"configuration already exists at: %s, if you want to reset configuration use the reset flag",
			path,
		)
	}

	sigAlgo, hashAlgo, err := util.ConvertSigAndHashAlgo(serviceKeySigAlgo, serviceKeyHashAlgo)
	if err != nil {
		return nil, err
	}

	proj, err := project.Init(sigAlgo, hashAlgo)
	if err != nil {
		return nil, err
	}

	if len(servicePrivateKey) > 0 {
		serviceKey, err := crypto.DecodePrivateKeyHex(sigAlgo, servicePrivateKey)
		if err != nil {
			return nil, fmt.Errorf("could not decode private key for a service account, provided private key: %s", servicePrivateKey)
		}

		proj.SetEmulatorServiceKey(serviceKey)
	}

<<<<<<< HEAD
	err = proj.Save(path)
=======
	err = proj.SaveDefault()
>>>>>>> 0471296f
	if err != nil {
		return nil, err
	}

	return proj, nil
}

func (p *Project) Deploy(network string, update bool) ([]*contracts.Contract, error) {
	if p.project == nil {
		return nil, fmt.Errorf("missing configuration, initialize it: flow init")
	}

	// check there are not multiple accounts with same contract
	if p.project.ContractConflictExists(network) {
		return nil, fmt.Errorf( // TODO: specify which contract by name is a problem
			"the same contract cannot be deployed to multiple accounts on the same network",
		)
	}

	// create new processor for contract
	processor := contracts.NewPreprocessor(
		contracts.FilesystemLoader{},
		p.project.AliasesForNetwork(network),
	)

	// add all contracts needed to deploy to processor
	contractsNetwork, err := p.project.DeploymentContractsByNetwork(network)
	if err != nil {
		return nil, err
	}

	for _, contract := range contractsNetwork {
		err := processor.AddContractSource(
			contract.Name,
			contract.Source,
			contract.Target,
			contract.Args,
		)
		if err != nil {
			return nil, err
		}
	}

	// resolve imports assigns accounts to imports
	err = processor.ResolveImports()
	if err != nil {
		return nil, err
	}

	// sort correct deployment order of contracts so we don't have import that is not yet deployed
	orderedContracts, err := processor.ContractDeploymentOrder()
	if err != nil {
		return nil, err
	}

	p.logger.Info(fmt.Sprintf(
		"\nDeploying %d contracts for accounts: %s\n",
		len(orderedContracts),
		strings.Join(p.project.AccountNamesForNetwork(network), ","),
	))
	defer p.logger.StopProgress()

	block, err := p.gateway.GetLatestBlock()
	if err != nil {
		return nil, err
	}

	deployErr := false
	for _, contract := range orderedContracts {
		targetAccount := p.project.AccountByAddress(contract.Target().String())

		if targetAccount == nil {
			return nil, fmt.Errorf("target account for deploying contract not found in configuration")
		}

		// get deployment account
		targetAccountInfo, err := p.gateway.GetAccount(targetAccount.Address())
		if err != nil {
			return nil, fmt.Errorf("failed to fetch information for account %s with error %s", targetAccount.Address(), err.Error())
		}

		// create transaction to deploy new contract with args
		tx, err := project.NewAddAccountContractTransaction(
			targetAccount,
			contract.Name(),
			contract.TranspiledCode(),
			contract.Args(),
		)
		if err != nil {
			return nil, err
		}
		// check if contract exists on account
		_, exists := targetAccountInfo.Contracts[contract.Name()]
		if exists && !update {
			p.logger.Error(fmt.Sprintf(
				"contract %s is already deployed to this account. Use the --update flag to force update",
				contract.Name(),
			))
			deployErr = true
			continue
		} else if exists && len(contract.Args()) > 0 { // todo discuss we might better remove the contract and redeploy it - ux issue
			p.logger.Error(fmt.Sprintf(
				"contract %s is already deployed and can not be updated with initialization arguments",
				contract.Name(),
			))
			deployErr = true
			continue
		} else if exists {
			tx, err = project.NewUpdateAccountContractTransaction(targetAccount, contract.Name(), contract.TranspiledCode())
			if err != nil {
				return nil, err
			}
		}

		tx.SetBlockReference(block).
			SetProposer(targetAccountInfo, targetAccount.DefaultKey().Index())

		tx, err = tx.Sign()
		if err != nil {
			return nil, err
		}

		sentTx, err := p.gateway.SendSignedTransaction(tx)
		if err != nil {
			p.logger.Error(err.Error())
			deployErr = true
		}

		p.logger.StartProgress(
			fmt.Sprintf("%s deploying...", util.Bold(contract.Name())),
		)

		result, err := p.gateway.GetTransactionResult(sentTx, true)
		if err != nil {
			p.logger.Error(err.Error())
			deployErr = true
		}

		if result.Error == nil && !deployErr {
			p.logger.StopProgress()
			fmt.Printf("%s -> 0x%s\n", util.Green(contract.Name()), contract.Target())
		} else {
			p.logger.StopProgress()
			p.logger.Error(
				fmt.Sprintf("%s error: %s", contract.Name(), result.Error),
			)
		}
	}

	if !deployErr {
		p.logger.Info("\n✨  All contracts deployed successfully")
	} else {
		err = fmt.Errorf("failed to deploy contracts")
		p.logger.Error(err.Error())
		return nil, err
	}

	return orderedContracts, nil
}<|MERGE_RESOLUTION|>--- conflicted
+++ resolved
@@ -91,11 +91,7 @@
 		proj.SetEmulatorServiceKey(serviceKey)
 	}
 
-<<<<<<< HEAD
-	err = proj.Save(path)
-=======
 	err = proj.SaveDefault()
->>>>>>> 0471296f
 	if err != nil {
 		return nil, err
 	}
