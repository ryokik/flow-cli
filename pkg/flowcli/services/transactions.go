/*
 * Flow CLI
 *
 * Copyright 2019-2021 Dapper Labs, Inc.
 *
 * Licensed under the Apache License, Version 2.0 (the "License");
 * you may not use this file except in compliance with the License.
 * You may obtain a copy of the License at
 *
 *   http://www.apache.org/licenses/LICENSE-2.0
 *
 * Unless required by applicable law or agreed to in writing, software
 * distributed under the License is distributed on an "AS IS" BASIS,
 * WITHOUT WARRANTIES OR CONDITIONS OF ANY KIND, either express or implied.
 * See the License for the specific language governing permissions and
 * limitations under the License.
 */

package services

import (
	"fmt"
	"strings"

<<<<<<< HEAD
=======
	"github.com/onflow/flow-cli/pkg/flowcli/contracts"
>>>>>>> 89e34ca4
	"github.com/onflow/flow-cli/pkg/flowcli/util"

	"github.com/onflow/flow-go-sdk"
	"github.com/onflow/flow-go-sdk/crypto"

	"github.com/onflow/flow-cli/pkg/flowcli/gateway"
	"github.com/onflow/flow-cli/pkg/flowcli/output"
	"github.com/onflow/flow-cli/pkg/flowcli/project"
)

// Transactions is a service that handles all transaction-related interactions.
type Transactions struct {
	gateway gateway.Gateway
	project *project.Project
	logger  output.Logger
}

// NewTransactions returns a new transactions service.
func NewTransactions(
	gateway gateway.Gateway,
	project *project.Project,
	logger output.Logger,
) *Transactions {
	return &Transactions{
		gateway: gateway,
		project: project,
		logger:  logger,
	}
}

// GetStatus of transaction
func (t *Transactions) GetStatus(
	transactionID string,
	waitSeal bool,
) (*flow.Transaction, *flow.TransactionResult, error) {
	txID := flow.HexToID(
		strings.ReplaceAll(transactionID, "0x", ""),
	)

	t.logger.StartProgress("Fetching Transaction...")

	tx, err := t.gateway.GetTransaction(txID)
	if err != nil {
		return nil, nil, err
	}

	if waitSeal {
		t.logger.StartProgress("Waiting for transaction to be sealed...")
	}

	result, err := t.gateway.GetTransactionResult(tx, waitSeal)

	t.logger.StopProgress()

	return tx, result, err
}

<<<<<<< HEAD
// Build builds a transaction with specified payer, proposer and authorizer
func (t *Transactions) Build(
	proposer string,
	authorizer []string,
	payer string,
	proposerKeyIndex int,
	scriptFilename string,
	args []string,
	argsJSON string,
=======
// Sign transaction
func (t *Transactions) Sign(
	signerName string,
	proposerName string,
	payerAddress string,
	additionalAuthorizers []string,
	role string,
	codeFilename string,
	payloadFilename string,
	args []string,
	argsJSON string,
	approveSigning bool,
	network string,
>>>>>>> 89e34ca4
) (*project.Transaction, error) {
	proposerAddress, err := getAddressFromStringOrConfig(proposer, t.project)
	if err != nil {
		return nil, err
	}

<<<<<<< HEAD
	payerAddress, err := getAddressFromStringOrConfig(payer, t.project)
	if err != nil {
		return nil, err
	}

	authorizerAddresses := make([]flow.Address, 0)
	for _, a := range authorizer {
		authorizerAddress, err := getAddressFromStringOrConfig(a, t.project)
=======
	if payloadFilename != "" && codeFilename != "" {
		return nil, fmt.Errorf("can not use both a transaction payload and Cadence code file")
	}
	if payloadFilename == "" && codeFilename == "" {
		return nil, fmt.Errorf("provide either a transaction payload or Cadence code file")
	}

	// if we received already created transaction payload, create from payload and return signed
	if payloadFilename != "" {
		if payerAddress != "" {
			return nil, fmt.Errorf("setting a payer is not permissible when using transaction payload")
		}
		if proposerName != "" {
			return nil, fmt.Errorf("setting a proposer is not possible when using transaction payload")
		}
		if len(args) > 0 || argsJSON != "" {
			return nil, fmt.Errorf("setting arguments is not possible when using transaction payload")
		}
		if len(additionalAuthorizers) > 0 {
			return nil, fmt.Errorf("setting additional authorizers is not possible when using transaction payload")
		}

		tx, err := project.NewTransactionFromPayload(signerAccount, payloadFilename, role)
>>>>>>> 89e34ca4
		if err != nil {
			return nil, err
		}
		authorizerAddresses = append(authorizerAddresses, authorizerAddress)
	}

	latestBlock, err := t.gateway.GetLatestBlock()
	if err != nil {
		return nil, fmt.Errorf("failed to get latest sealed block: %w", err)
	}

	proposerAccount, err := t.gateway.GetAccount(proposerAddress)
	if err != nil {
		return nil, err
	}

	tx := project.NewTransaction().
		SetPayer(payerAddress).
		SetProposer(proposerAccount, proposerKeyIndex).
		AddAuthorizers(authorizerAddresses).
		SetDefaultGasLimit().
		SetBlockReference(latestBlock)

	err = tx.SetScriptWithArgsFromFile(scriptFilename, args, argsJSON)
	if err != nil {
		return nil, err
	}

	return tx, nil
}

// Sign transaction
func (t *Transactions) Sign(
	payloadFilename string,
	signerName string,
	approveSigning bool,
) (*project.Transaction, error) {
	if t.project == nil {
		return nil, fmt.Errorf("missing configuration, initialize it: flow project init")
	}

	// get the signer account
	signerAccount := t.project.AccountByName(signerName)
	if signerAccount == nil {
		return nil, fmt.Errorf("signer account: [%s] doesn't exists in configuration", signerName)
	}

<<<<<<< HEAD
	tx, err := project.NewTransactionFromPayload(payloadFilename)
=======
	code, err := util.LoadFile(codeFilename)
	if err != nil {
		return nil, err
	}

	resolver, err := contracts.NewResolver(code)
	if err != nil {
		return nil, err
	}

	if resolver.HasFileImports() {
		if network == "" {
			return nil, fmt.Errorf("missing network, specify which network to use to resolve imports in transaction code")
		}
		if codeFilename == "" { // when used as lib with code we don't support imports
			return nil, fmt.Errorf("resolving imports in transactions not supported")
		}

		code, err = resolver.ResolveImports(
			codeFilename,
			t.project.ContractsByNetwork(network),
			t.project.AliasesForNetwork(network),
		)
		if err != nil {
			return nil, err
		}
	}

	err = tx.SetScriptWithArgs(code, args, argsJSON)
>>>>>>> 89e34ca4
	if err != nil {
		return nil, err
	}

	err = tx.SetSigner(signerAccount)
	if err != nil {
		return nil, err
	}

	if approveSigning {
		return tx.Sign()
	}

	if !output.ApproveTransactionPrompt(tx) {
		return nil, fmt.Errorf("transaction was not approved for signing")
	}

	return tx.Sign()
}

// SendSigned sends the transaction that is already signed
func (t *Transactions) SendSigned(
	signedFilename string,
) (*flow.Transaction, *flow.TransactionResult, error) {
	tx, err := project.NewTransactionFromPayload(signedFilename)
	if err != nil {
		return nil, nil, err
	}

	sentTx, err := t.gateway.SendSignedTransaction(tx)
	if err != nil {
		return nil, nil, err
	}

	res, err := t.gateway.GetTransactionResult(sentTx, true)
	if err != nil {
		return nil, nil, err
	}

	return sentTx, res, nil
}

// Send sends a transaction from a file.
func (t *Transactions) Send(
	transactionFilename string,
	signerName string,
	args []string,
	argsJSON string,
	network string,
) (*flow.Transaction, *flow.TransactionResult, error) {
	if t.project == nil {
		return nil, nil, fmt.Errorf("missing configuration, initialize it: flow project init")
	}

	signerAccount := t.project.AccountByName(signerName)
	if signerAccount == nil {
		return nil, nil, fmt.Errorf("signer account: [%s] doesn't exists in configuration", signerName)
	}

	tx, err := t.Build(
		signerName,
		[]string{signerName},
		signerName,
		0, // default 0 key
		transactionFilename,
		args,
		argsJSON,
<<<<<<< HEAD
=======
		true,
		network,
>>>>>>> 89e34ca4
	)
	if err != nil {
		return nil, nil, err
	}

	err = tx.SetSigner(signerAccount)
	if err != nil {
		return nil, nil, err
	}

	signed, err := tx.Sign()
	if err != nil {
		return nil, nil, err
	}

	t.logger.StartProgress("Sending Transaction...")

	sentTx, err := t.gateway.SendSignedTransaction(signed)
	if err != nil {
		return nil, nil, err
	}

	t.logger.StartProgress("Waiting for transaction to be sealed...")

	res, err := t.gateway.GetTransactionResult(sentTx, true)

	t.logger.StopProgress()

	return sentTx, res, err
}

// SendForAddressWithCode send transaction for address and private key specified with code
func (t *Transactions) SendForAddressWithCode(
	code []byte,
	signerAddress string,
	signerPrivateKey string,
	args []string,
	argsJSON string,
) (*flow.Transaction, *flow.TransactionResult, error) {
	address := flow.HexToAddress(signerAddress)

	privateKey, err := crypto.DecodePrivateKeyHex(crypto.ECDSA_P256, signerPrivateKey)
	if err != nil {
		return nil, nil, fmt.Errorf("private key is not correct")
	}

	signer := project.AccountFromAddressAndKey(address, privateKey)

	tx := project.NewTransaction()
	err = tx.SetSigner(signer)
	if err != nil {
		return nil, nil, err
	}

	err = tx.SetScriptWithArgs(code, args, argsJSON)
	if err != nil {
		return nil, nil, err
	}

	tx, err = tx.Sign()
	if err != nil {
		return nil, nil, err
	}

	t.logger.StartProgress("Sending transaction...")

	sentTx, err := t.gateway.SendSignedTransaction(tx)
	if err != nil {
		return nil, nil, err
	}

	t.logger.StartProgress("Waiting for transaction to be sealed...")

	res, err := t.gateway.GetTransactionResult(sentTx, true)

	t.logger.StopProgress()
	return sentTx, res, err
}

// getAddressFromStringOrConfig try to parse value as address or as an account from the config
func getAddressFromStringOrConfig(value string, project *project.Project) (flow.Address, error) {
	if util.ValidAddress(value) {
		return flow.HexToAddress(value), nil
	} else if project != nil {
		account := project.AccountByName(value)
		if account == nil {
			return flow.EmptyAddress, fmt.Errorf("account could not be found")
		}
		return account.Address(), nil
	} else {
		return flow.EmptyAddress, fmt.Errorf("could not parse address or account name from config, missing configuration")
	}
}<|MERGE_RESOLUTION|>--- conflicted
+++ resolved
@@ -22,15 +22,11 @@
 	"fmt"
 	"strings"
 
-<<<<<<< HEAD
-=======
-	"github.com/onflow/flow-cli/pkg/flowcli/contracts"
->>>>>>> 89e34ca4
-	"github.com/onflow/flow-cli/pkg/flowcli/util"
-
 	"github.com/onflow/flow-go-sdk"
 	"github.com/onflow/flow-go-sdk/crypto"
 
+	"github.com/onflow/flow-cli/pkg/flowcli/util"
+	"github.com/onflow/flow-cli/pkg/flowcli/contracts"
 	"github.com/onflow/flow-cli/pkg/flowcli/gateway"
 	"github.com/onflow/flow-cli/pkg/flowcli/output"
 	"github.com/onflow/flow-cli/pkg/flowcli/project"
@@ -83,7 +79,6 @@
 	return tx, result, err
 }
 
-<<<<<<< HEAD
 // Build builds a transaction with specified payer, proposer and authorizer
 func (t *Transactions) Build(
 	proposer string,
@@ -93,28 +88,12 @@
 	scriptFilename string,
 	args []string,
 	argsJSON string,
-=======
-// Sign transaction
-func (t *Transactions) Sign(
-	signerName string,
-	proposerName string,
-	payerAddress string,
-	additionalAuthorizers []string,
-	role string,
-	codeFilename string,
-	payloadFilename string,
-	args []string,
-	argsJSON string,
-	approveSigning bool,
-	network string,
->>>>>>> 89e34ca4
 ) (*project.Transaction, error) {
 	proposerAddress, err := getAddressFromStringOrConfig(proposer, t.project)
 	if err != nil {
 		return nil, err
 	}
 
-<<<<<<< HEAD
 	payerAddress, err := getAddressFromStringOrConfig(payer, t.project)
 	if err != nil {
 		return nil, err
@@ -123,31 +102,6 @@
 	authorizerAddresses := make([]flow.Address, 0)
 	for _, a := range authorizer {
 		authorizerAddress, err := getAddressFromStringOrConfig(a, t.project)
-=======
-	if payloadFilename != "" && codeFilename != "" {
-		return nil, fmt.Errorf("can not use both a transaction payload and Cadence code file")
-	}
-	if payloadFilename == "" && codeFilename == "" {
-		return nil, fmt.Errorf("provide either a transaction payload or Cadence code file")
-	}
-
-	// if we received already created transaction payload, create from payload and return signed
-	if payloadFilename != "" {
-		if payerAddress != "" {
-			return nil, fmt.Errorf("setting a payer is not permissible when using transaction payload")
-		}
-		if proposerName != "" {
-			return nil, fmt.Errorf("setting a proposer is not possible when using transaction payload")
-		}
-		if len(args) > 0 || argsJSON != "" {
-			return nil, fmt.Errorf("setting arguments is not possible when using transaction payload")
-		}
-		if len(additionalAuthorizers) > 0 {
-			return nil, fmt.Errorf("setting additional authorizers is not possible when using transaction payload")
-		}
-
-		tx, err := project.NewTransactionFromPayload(signerAccount, payloadFilename, role)
->>>>>>> 89e34ca4
 		if err != nil {
 			return nil, err
 		}
@@ -195,39 +149,7 @@
 		return nil, fmt.Errorf("signer account: [%s] doesn't exists in configuration", signerName)
 	}
 
-<<<<<<< HEAD
 	tx, err := project.NewTransactionFromPayload(payloadFilename)
-=======
-	code, err := util.LoadFile(codeFilename)
-	if err != nil {
-		return nil, err
-	}
-
-	resolver, err := contracts.NewResolver(code)
-	if err != nil {
-		return nil, err
-	}
-
-	if resolver.HasFileImports() {
-		if network == "" {
-			return nil, fmt.Errorf("missing network, specify which network to use to resolve imports in transaction code")
-		}
-		if codeFilename == "" { // when used as lib with code we don't support imports
-			return nil, fmt.Errorf("resolving imports in transactions not supported")
-		}
-
-		code, err = resolver.ResolveImports(
-			codeFilename,
-			t.project.ContractsByNetwork(network),
-			t.project.AliasesForNetwork(network),
-		)
-		if err != nil {
-			return nil, err
-		}
-	}
-
-	err = tx.SetScriptWithArgs(code, args, argsJSON)
->>>>>>> 89e34ca4
 	if err != nil {
 		return nil, err
 	}
@@ -276,7 +198,6 @@
 	signerName string,
 	args []string,
 	argsJSON string,
-	network string,
 ) (*flow.Transaction, *flow.TransactionResult, error) {
 	if t.project == nil {
 		return nil, nil, fmt.Errorf("missing configuration, initialize it: flow project init")
@@ -295,11 +216,6 @@
 		transactionFilename,
 		args,
 		argsJSON,
-<<<<<<< HEAD
-=======
-		true,
-		network,
->>>>>>> 89e34ca4
 	)
 	if err != nil {
 		return nil, nil, err
