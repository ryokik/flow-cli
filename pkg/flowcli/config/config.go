/*
 * Flow CLI
 *
 * Copyright 2019-2021 Dapper Labs, Inc.
 *
 * Licensed under the Apache License, Version 2.0 (the "License");
 * you may not use this file except in compliance with the License.
 * You may obtain a copy of the License at
 *
 *   http://www.apache.org/licenses/LICENSE-2.0
 *
 * Unless required by applicable law or agreed to in writing, software
 * distributed under the License is distributed on an "AS IS" BASIS,
 * WITHOUT WARRANTIES OR CONDITIONS OF ANY KIND, either express or implied.
 * See the License for the specific language governing permissions and
 * limitations under the License.
 */

package config

import (
	"errors"

	"github.com/onflow/flow-go-sdk"
	"github.com/onflow/flow-go-sdk/crypto"
)

type Config struct {
	Emulators   Emulators
	Contracts   Contracts
	Networks    Networks
	Accounts    Accounts
	Deployments Deployments
}

type Contracts []Contract
type Networks []Network
type Accounts []Account
type Deployments []Deploy
type Emulators []Emulator

// Network defines the configuration for a Flow network.
type Network struct {
	Name    string
	Host    string
	ChainID flow.ChainID
}

// Deploy defines the configuration for a contract deployment.
type Deploy struct {
	Network   string   // network name to deploy to
	Account   string   // account name to which to deploy to
	Contracts []string // contracts names to deploy
}

// Contract defines the configuration for a Cadence contract.
type Contract struct {
	Name    string
	Source  string
	Network string
	Alias   string
}

// Account defines the configuration for a Flow account.
type Account struct {
	Name    string
	Address flow.Address
	ChainID flow.ChainID
	Keys    []AccountKey
}

// AccountKey defines the configuration for a Flow account key.
type AccountKey struct {
	Type     KeyType
	Index    int
	SigAlgo  crypto.SignatureAlgorithm
	HashAlgo crypto.HashAlgorithm
	Context  map[string]string
}

// Emulator defines the configuration for a Flow Emulator instance.
type Emulator struct {
	Name           string
	Port           int
	ServiceAccount string
}

type KeyType string

const (
	KeyTypeHex                        KeyType = "hex"        // Hex private key with in memory signer
	KeyTypeGoogleKMS                  KeyType = "google-kms" // Google KMS signer
	KeyTypeShell                      KeyType = "shell"      // Exec out to a shell script
	DefaultEmulatorConfigName                 = "default"
	PrivateKeyField                           = "privateKey"
	KMSContextField                           = "resourceName"
	DefaultEmulatorServiceAccountName         = "emulator-account"
)

<<<<<<< HEAD
// DefaultEmulatorNetwork get default emulator network
func DefaultEmulatorNetwork() Network {
	return Network{
		Name:    "emulator",
		Host:    "127.0.0.1:3569",
		ChainID: flow.Emulator,
	}
}

// DefaultTestnetNetwork get default testnet network
func DefaultTestnetNetwork() Network {
	return Network{
		Name:    "testnet",
		Host:    "access.devnet.nodes.onflow.org:9000",
		ChainID: flow.Testnet,
	}
}

// DefaultMainnetNetwork get default mainnet network
func DefaultMainnetNetwork() Network {
	return Network{
		Name:    "mainnet",
		Host:    "access.mainnet.nodes.onflow.org:9000",
		ChainID: flow.Mainnet,
	}
}

// DefaultNetworks gets all default networks
func DefaultNetworks() Networks {
	return Networks{
		DefaultEmulatorNetwork(),
		DefaultTestnetNetwork(),
		DefaultMainnetNetwork(),
	}
}

// DefaultEmulator gets default emulator
func DefaultEmulator() Emulator {
	return Emulator{
		Name:           "default",
		ServiceAccount: DefaultEmulatorServiceAccountName,
		Port:           3569,
	}
}

// DefaultConfig gets default configuration
func DefaultConfig() *Config {
	return &Config{
		Emulators: DefaultEmulators(),
		Networks:  DefaultNetworks(),
	}
}

// DefaultEmulators gets all default emulators
func DefaultEmulators() Emulators {
	return Emulators{DefaultEmulator()}
}
=======
var ErrOutdatedFormat = errors.New("you are using old configuration format")
>>>>>>> 89316b7b

// IsAlias checks if contract has an alias
func (c *Contract) IsAlias() bool {
	return c.Alias != ""
}

// GetByNameAndNetwork get contract array for account and network
func (c *Contracts) GetByNameAndNetwork(name string, network string) Contract {
	contracts := make(Contracts, 0)

	for _, contract := range *c {
		if contract.Network == network && contract.Name == name {
			contracts = append(contracts, contract)
		}
	}

	// if we don't find contract by name and network create a new contract
	// and replace only name and source with existing
	if len(contracts) == 0 {
		cName := c.GetByName(name)

		return Contract{
			Name:    cName.Name,
			Network: network,
			Source:  cName.Source,
		}
	}

	return contracts[0]
}

// TODO: this filtering can cause error if not found, better to refactor to returning

// GetByName get contract by name
func (c *Contracts) GetByName(name string) *Contract {
	for _, contract := range *c {
		if contract.Name == name {
			return &contract
		}
	}

	return nil
}

// GetByNetwork returns all contracts for specific network
func (c *Contracts) GetByNetwork(network string) Contracts {
	var contracts []Contract

	for _, contract := range *c {
		if contract.Network == network || contract.Network == "" {
			contracts = append(contracts, contract)
		}
	}

	return contracts
}

// AddOrUpdate add new or update if already present
func (c *Contracts) AddOrUpdate(name string, contract Contract) {
	for i, existingContract := range *c {
		if existingContract.Name == name {
			(*c)[i] = contract
			return
		}
	}

	*c = append(*c, contract)
}

// AccountByName get account by name
func (a *Accounts) GetByName(name string) *Account {
	for _, account := range *a {
		if account.Name == name {
			return &account
		}
	}

	return nil
}

// AddOrUpdate add new or update if already present
func (a *Accounts) AddOrUpdate(name string, account Account) {
	for i, existingAccount := range *a {
		if existingAccount.Name == name {
			(*a)[i] = account
			return
		}
	}

	*a = append(*a, account)
}

// GetByNetwork get all deployments by network
func (d *Deployments) GetByNetwork(network string) Deployments {
	var deployments []Deploy

	for _, deploy := range *d {
		if deploy.Network == network {
			deployments = append(deployments, deploy)
		}
	}

	return deployments
}

// GetByAccountAndNetwork get deploy by account and network
func (d *Deployments) GetByAccountAndNetwork(account string, network string) []Deploy {
	var deployments []Deploy

	for _, deploy := range *d {
		if deploy.Network == network && deploy.Account == account {
			deployments = append(deployments, deploy)
		}
	}

	return deployments
}

// AddOrUpdate add new or update if already present
func (d *Deployments) AddOrUpdate(deployment Deploy) {
	for i, existingDeployment := range *d {
		if existingDeployment.Account == deployment.Account {
			(*d)[i] = deployment
			return
		}
	}

	*d = append(*d, deployment)
}

// GetByName get network by name
func (n *Networks) GetByName(name string) *Network {
	for _, network := range *n {
		if network.Name == name {
			return &network
		}
	}

	return nil
}

// AddOrUpdate add new network or update if already present
func (n *Networks) AddOrUpdate(name string, network Network) {
	for i, existingNetwork := range *n {
		if existingNetwork.Name == name {
			(*n)[i] = network
			return
		}
	}

	*n = append(*n, network)
}

// Default gets default emulator
func (e *Emulators) Default() *Emulator {
	for _, emulator := range *e {
		if emulator.Name == DefaultEmulatorConfigName {
			return &emulator
		}
	}

	return nil
}

// AddOrUpdate add new or update if already present
func (e *Emulators) AddOrUpdate(name string, emulator Emulator) {
	for i, existingEmulator := range *e {
		if existingEmulator.Name == name {
			(*e)[i] = emulator
			return
		}
	}

	*e = append(*e, emulator)
}<|MERGE_RESOLUTION|>--- conflicted
+++ resolved
@@ -97,7 +97,6 @@
 	DefaultEmulatorServiceAccountName         = "emulator-account"
 )
 
-<<<<<<< HEAD
 // DefaultEmulatorNetwork get default emulator network
 func DefaultEmulatorNetwork() Network {
 	return Network{
@@ -155,9 +154,8 @@
 func DefaultEmulators() Emulators {
 	return Emulators{DefaultEmulator()}
 }
-=======
+
 var ErrOutdatedFormat = errors.New("you are using old configuration format")
->>>>>>> 89316b7b
 
 // IsAlias checks if contract has an alias
 func (c *Contract) IsAlias() bool {
