--- conflicted
+++ resolved
@@ -21,10 +21,6 @@
 import (
 	"errors"
 	"fmt"
-<<<<<<< HEAD
-	"os"
-=======
->>>>>>> 0471296f
 
 	"github.com/onflow/cadence"
 
