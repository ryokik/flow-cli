--- conflicted
+++ resolved
@@ -74,12 +74,7 @@
 }
 
 // transformAdvancedToConfig transforms advanced internal account to config account
-<<<<<<< HEAD
-func transformAdvancedToConfig(accountName string, a advancedAccount) config.Account {
-	sigAlgo := crypto.StringToSignatureAlgorithm(a.Key.SigAlgo)
-=======
-func transformAdvancedToConfig(accountName string, a advanceAccount) (*config.Account, error) {
->>>>>>> 1b123acc
+func transformAdvancedToConfig(accountName string, a advancedAccount) (*config.Account, error) {
 	var pKey crypto.PrivateKey
 	var err error
 	sigAlgo := crypto.StringToSignatureAlgorithm(a.Key.SigAlgo)
@@ -134,10 +129,6 @@
 	}, nil
 }
 
-<<<<<<< HEAD
-// TODO: Add error in return and do validation
-=======
->>>>>>> 1b123acc
 // transformToConfig transforms json structures to config structure
 func (j jsonAccounts) transformToConfig() (config.Accounts, error) {
 	accounts := make(config.Accounts, 0)
@@ -290,10 +281,6 @@
 		return err
 	}
 
-<<<<<<< HEAD
-	// TODO: refactor switch in array of parsers
-=======
->>>>>>> 1b123acc
 	switch format {
 	case simpleFormat:
 		var simple simpleAccount
@@ -311,12 +298,8 @@
 	case advancedFormatPre022:
 		var advancedOld advanceAccountPre022
 		err = json.Unmarshal(b, &advancedOld)
-<<<<<<< HEAD
+
 		j.Advanced = advancedAccount{
-=======
-
-		j.Advanced = advanceAccount{
->>>>>>> 1b123acc
 			Address: advancedOld.Address,
 			Key:     advancedOld.Keys[0],
 		}
