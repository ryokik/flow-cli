--- conflicted
+++ resolved
@@ -24,22 +24,17 @@
 	"time"
 
 	"github.com/onflow/cadence"
+	"github.com/onflow/flow-cli/pkg/flowcli/project"
 	"github.com/onflow/flow-go-sdk"
 	"github.com/onflow/flow-go-sdk/client"
 	"google.golang.org/grpc"
-
-	"github.com/onflow/flow-cli/pkg/flowcli/project"
 )
 
-<<<<<<< HEAD
 const (
 	defaultGasLimit = 1000
 )
 
-// GrpcGateway contains all functions that need flow client to execute
-=======
 // GrpcGateway is a gateway implementation that uses the Flow Access gRPC API.
->>>>>>> 1a52ea12
 type GrpcGateway struct {
 	client *client.Client
 	ctx    context.Context
@@ -70,21 +65,12 @@
 	return account, nil
 }
 
-<<<<<<< HEAD
 // PrepareTransactionPayload prepares the payload for the transaction from the network
 func (g *GrpcGateway) PrepareTransactionPayload(tx *project.Transaction) (*project.Transaction, error) {
 	signerAddress := tx.Signer().Address()
 	account, err := g.GetAccount(signerAddress)
 	if err != nil {
 		return nil, err
-=======
-// TODO: replace with txsender - much nicer implemented
-// SendTransaction sends a transaction to Flow through the Access API.
-func (g *GrpcGateway) SendTransaction(tx *flow.Transaction, signer *project.Account) (*flow.Transaction, error) {
-	account, err := g.GetAccount(signer.Address())
-	if err != nil {
-		return nil, fmt.Errorf("failed to get account with address %s: %w", signer.Address(), err)
->>>>>>> 1a52ea12
 	}
 
 	accountKey := account.Keys[tx.Signer().DefaultKey().Index()]
@@ -111,11 +97,7 @@
 
 	tx, err = tx.Sign()
 	if err != nil {
-<<<<<<< HEAD
-		return nil, err
-=======
 		return nil, fmt.Errorf("failed to sign transaction: %w", err)
->>>>>>> 1a52ea12
 	}
 
 	return g.SendSignedTransaction(tx)
