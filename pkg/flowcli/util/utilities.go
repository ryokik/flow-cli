--- conflicted
+++ resolved
@@ -102,8 +102,7 @@
 		}
 	}
 
-<<<<<<< HEAD
-	return flow.ChainID(""), fmt.Errorf("unrecognized address not valid for any known chain: %s", address)
+	return "", fmt.Errorf("address not valid for any known chain: %s", address)
 }
 
 func ContainsString(s []string, e string) bool {
@@ -113,7 +112,4 @@
 		}
 	}
 	return false
-=======
-	return "", fmt.Errorf("address not valid for any known chain: %s", address)
->>>>>>> 1a52ea12
 }