--- conflicted
+++ resolved
@@ -20,12 +20,6 @@
           go-version: '1.20'
         env:
           SNYK_TOKEN: ${{ secrets.SNYK_TOKEN }}
-<<<<<<< HEAD
-      - uses: actions/setup-go@v4
-        with:
-          go-version: "1.20"
-=======
->>>>>>> 93ab5912
       - name: Setup Release Environment
         run: |-
           echo 'MIXPANEL_PROJECT_TOKEN=${{ secrets.MIXPANEL_PROJECT_TOKEN }}' > .release-env
