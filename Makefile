# The short Git commit hash
SHORT_COMMIT := $(shell git rev-parse --short HEAD)
# The Git commit hash
COMMIT := $(shell git rev-parse HEAD)
# The tag of the current commit, otherwise empty
VERSION := $(shell git describe --tags --abbrev=0 --exact-match 2>/dev/null)
# Name of the cover profile
COVER_PROFILE := coverage.txt
# Disable go sum database lookup for private repos
GOPRIVATE := github.com/dapperlabs/*
# Ensure go bin path is in path (Especially for CI)
GOPATH ?= $(HOME)/go
PATH := $(PATH):$(GOPATH)/bin
# OS
UNAME := $(shell uname)

MIXPANEL_PROJECT_TOKEN := 3fae49de272be1ceb8cf34119f747073
ACCOUNT_TOKEN := lilico:sF60s3wughJBmNh2

BINARY ?= ./cmd/flow/flow

include crypto_adx_flag.mk

CGO_FLAG := CGO_CFLAGS=$(CRYPTO_FLAG)

.PHONY: binary
binary: $(BINARY)

.PHONY: install-tools
install-tools:
	cd ${GOPATH}; \
	mkdir -p ${GOPATH}; \
<<<<<<< HEAD
=======
	GO111MODULE=on go install github.com/axw/gocov/gocov@latest; \
	GO111MODULE=on go install github.com/matm/gocov-html/cmd/gocov-html@latest; \
>>>>>>> b8ff095a
	GO111MODULE=on go install github.com/sanderhahn/gozip/cmd/gozip@latest; \
	GO111MODULE=on go install github.com/vektra/mockery/v2@v2.38.0;

.PHONY: test
test:
	GO111MODULE=on go test -coverprofile=$(COVER_PROFILE) $(if $(JSON_OUTPUT),-json,) ./...
	cd flowkit; GO111MODULE=on go test -coverprofile=$(COVER_PROFILE) $(if $(JSON_OUTPUT),-json,) ./...

.PHONY: test-e2e-emulator
test-e2e-emulator:
	flow -f tests/flow.json emulator start

.PHONY: coverage
coverage:
ifeq ($(COVER), true)
endif

.PHONY: ci
ci: install-tools generate test coverage

$(BINARY):
	$(CGO_FLAG) CGO_ENABLED=1 GO111MODULE=on go build \
		-trimpath \
		-ldflags \
		"-X github.com/onflow/flow-cli/build.commit=$(COMMIT) -X github.com/onflow/flow-cli/build.semver=$(VERSION) -X github.com/onflow/flow-cli/flowkit/util.MIXPANEL_PROJECT_TOKEN=${MIXPANEL_PROJECT_TOKEN} -X github.com/onflow/flow-cli/internal/accounts.accountToken=${ACCOUNT_TOKEN}"\
		-o $(BINARY) ./cmd/flow

.PHONY: versioned-binaries
versioned-binaries: generate
	$(MAKE) OS=linux ARCH=amd64 ARCHNAME=x86_64 versioned-binary
	$(MAKE) OS=linux ARCH=arm64 versioned-binary
	$(MAKE) OS=darwin ARCH=amd64 ARCHNAME=x86_64 versioned-binary
	$(MAKE) OS=darwin ARCH=arm64 versioned-binary
	$(MAKE) OS=windows ARCH=amd64 ARCHNAME=x86_64 versioned-binary

.PHONY: versioned-binary
versioned-binary:
	GOOS=$(OS) GOARCH=$(ARCH) $(MAKE) BINARY=./cmd/flow/flow-$(or ${ARCHNAME},${ARCHNAME},${ARCH})-$(OS)-$(VERSION) binary

.PHONY: publish
publish:
	gsutil -m cp cmd/flow/flow-*-$(VERSION) gs://flow-cli

.PHONY: clean
clean:
	rm ./cmd/flow/flow*

.PHONY: install-linter
install-linter:
	curl -sSfL https://raw.githubusercontent.com/golangci/golangci-lint/master/install.sh | sh -s -- -b ${GOPATH}/bin v1.47.2

.PHONY: lint
lint: generate
	golangci-lint run -v ./...

.PHONY: fix-lint
fix-lint:
	golangci-lint run -v --fix ./...

.PHONY: check-headers
check-headers:
	@./check-headers.sh

.PHONY: check-schema
check-schema:
	cd flowkit && go run ./cmd/flow-schema/flow-schema.go --verify=true ./schema.json 

.PHONY: check-tidy
check-tidy:
	go mod tidy
	cd flowkit; go mod tidy

.PHONY: generate-schema
generate-schema:
	cd flowkit && go run ./cmd/flow-schema/flow-schema.go ./schema.json

.PHONY: generate
generate: install-tools
	cd flowkit; \
 	go generate ./...<|MERGE_RESOLUTION|>--- conflicted
+++ resolved
@@ -30,11 +30,8 @@
 install-tools:
 	cd ${GOPATH}; \
 	mkdir -p ${GOPATH}; \
-<<<<<<< HEAD
-=======
 	GO111MODULE=on go install github.com/axw/gocov/gocov@latest; \
 	GO111MODULE=on go install github.com/matm/gocov-html/cmd/gocov-html@latest; \
->>>>>>> b8ff095a
 	GO111MODULE=on go install github.com/sanderhahn/gozip/cmd/gozip@latest; \
 	GO111MODULE=on go install github.com/vektra/mockery/v2@v2.38.0;
 
