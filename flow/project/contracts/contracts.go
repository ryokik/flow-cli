--- conflicted
+++ resolved
@@ -130,23 +130,6 @@
 	c.dependencies[location] = dep
 }
 
-<<<<<<< HEAD
-func (c *Contract) addAlias(location string, target flow.Address) {
-	c.aliases[location] = target
-}
-
-type Preprocessor struct {
-	aliases   map[string]string
-	contracts map[string]*Contract
-}
-
-func NewPreprocessor(
-	aliases map[string]string,
-) *Preprocessor {
-	return &Preprocessor{
-		aliases:   aliases,
-		contracts: make(map[string]*Contract),
-=======
 type Loader interface {
 	Load(source string) (string, error)
 	Normalize(base, relative string) string
@@ -171,18 +154,24 @@
 	return path.Join(path.Dir(basePath), relativePath)
 }
 
+func (c *Contract) addAlias(location string, target flow.Address) {
+	c.aliases[location] = target
+}
+    
 type Preprocessor struct {
 	loader            Loader
+  aliases           map[string]string
 	contracts         []*Contract
 	contractsBySource map[string]*Contract
 }
 
-func NewPreprocessor(loader Loader) *Preprocessor {
+func NewPreprocessor(loader Loader, aliases map[string]string) *Preprocessor {
 	return &Preprocessor{
 		loader:            loader,
+    aliases:           aliases,
 		contracts:         make([]*Contract, 0),
 		contractsBySource: make(map[string]*Contract),
->>>>>>> 0d6a851a
+    
 	}
 }
 
@@ -216,18 +205,10 @@
 func (p *Preprocessor) ResolveImports() {
 	for _, c := range p.contracts {
 		for _, location := range c.imports() {
-<<<<<<< HEAD
-
-			importPath := absolutePath(c.source, location)
-			importPathAlias := getAliasForImport(location)
-			importContract, isContract := p.contracts[importPath]
-			importAlias, isAlias := p.aliases[importPathAlias]
-
-=======
 			importPath := p.loader.Normalize(c.source, location)
-
+      importAlias, isAlias := p.aliases[importPathAlias]
 			importContract, isContract := p.contractsBySource[importPath]
->>>>>>> 0d6a851a
+
 			if isContract {
 				c.addDependency(location, importContract)
 			} else if isAlias {
@@ -324,23 +305,18 @@
 	return contracts
 }
 
-<<<<<<< HEAD
-func absolutePath(basePath, relativePath string) string {
-	return path.Join(path.Dir(basePath), relativePath)
+func nodesToContracts(nodes []graph.Node) []*Contract {
+	contracts := make([]*Contract, len(nodes))
+
+	for i, s := range nodes {
+		contracts[i] = s.(*Contract)
+	}
+
+	return contracts
 }
 
 func getAliasForImport(location string) string {
 	return strings.ReplaceAll(
 		filepath.Base(location), ".cdc", "",
 	)
-=======
-func nodesToContracts(nodes []graph.Node) []*Contract {
-	contracts := make([]*Contract, len(nodes))
-
-	for i, s := range nodes {
-		contracts[i] = s.(*Contract)
-	}
-
-	return contracts
->>>>>>> 0d6a851a
 }