--- conflicted
+++ resolved
@@ -66,13 +66,10 @@
 
 		sender := txsender.NewSender(grpcClient)
 
-<<<<<<< HEAD
 		processor := contracts.NewPreprocessor(
-			project.GetAliases(conf.Network),
-		)
-=======
-		processor := contracts.NewPreprocessor(contracts.FilesystemLoader{})
->>>>>>> 0d6a851a
+      contracts.FilesystemLoader{},
+      project.GetAliases(conf.Network),
+    )
 
 		for _, contract := range project.GetContractsByNetwork(conf.Network) {
 			err = processor.AddContractSource(
