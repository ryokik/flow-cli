--- conflicted
+++ resolved
@@ -12,15 +12,11 @@
 )
 
 const (
-	EnvPrefix       = "FLOW"
-	DefaultSigAlgo  = crypto.ECDSA_P256
-	DefaultHashAlgo = crypto.SHA3_256
-<<<<<<< HEAD
-	DefaultHost     = "127.0.0.1:3569"
-=======
-
+	EnvPrefix           = "FLOW"
+	DefaultSigAlgo      = crypto.ECDSA_P256
+	DefaultHashAlgo     = crypto.SHA3_256
+	DefaultHost         = "127.0.0.1:3569"
 	UFix64DecimalPlaces = 8
->>>>>>> 3e3f5789
 )
 
 var ConfigPath = "flow.json"
