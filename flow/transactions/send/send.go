/*
 * Flow CLI
 *
 * Copyright 2019-2020 Dapper Labs, Inc.
 *
 * Licensed under the Apache License, Version 2.0 (the "License");
 * you may not use this file except in compliance with the License.
 * You may obtain a copy of the License at
 *
 *   http://www.apache.org/licenses/LICENSE-2.0
 *
 * Unless required by applicable law or agreed to in writing, software
 * distributed under the License is distributed on an "AS IS" BASIS,
 * WITHOUT WARRANTIES OR CONDITIONS OF ANY KIND, either express or implied.
 * See the License for the specific language governing permissions and
 * limitations under the License.
 */

package send

import (
	"io/ioutil"
	"log"
	"os"

	"github.com/onflow/flow-cli/flow/cli"
	"github.com/onflow/flow-cli/flow/config"
	"github.com/onflow/flow-go-sdk"
	"github.com/psiemens/sconfig"
	"github.com/spf13/cobra"
)

<<<<<<< HEAD
type Flags struct {
	Signer  string `default:"service" flag:"signer,s"`
=======
type Config struct {
	Args    string `default:"" flag:"args" info:"arguments in JSON-Cadence format"`
>>>>>>> 3f4688f3
	Code    string `flag:"code,c" info:"path to Cadence file"`
	Host    string `flag:"host" info:"Flow Access API host address"`
	Signer  string `default:"service" flag:"signer,s"`
	Results bool   `default:"false" flag:"results" info:"Display the results of the transaction"`
}

var flags Flags

var Cmd = &cobra.Command{
	Use:     "send",
	Short:   "Send a transaction",
	Example: `flow transactions send --code=tx.cdc --args="[{\"type\": \"String\", \"value\": \"Hello, Cadence\"}]"`,
	Run: func(cmd *cobra.Command, args []string) {
		project := cli.LoadProject()
		if project == nil {
			return
		}

		signerAccount := project.GetAccountByName(flags.Signer)
		if signerAccount == nil {
			cli.Exitf(1, "Account %s not found. Check that account name matches an account defined in configuration.", flags.Signer)
		}

		validateKeyPreReq(signerAccount)
		var (
			code []byte
			err  error
		)

		if flags.Code != "" {
			code, err = ioutil.ReadFile(flags.Code)
			if err != nil {
				cli.Exitf(1, "Failed to read transaction script from %s", flags.Code)
			}
		}

		tx := flow.
			NewTransaction().
			SetScript(code).
			AddAuthorizer(signerAccount.Address())

<<<<<<< HEAD
		cli.SendTransaction(project.HostWithOverride(flags.Host), signerAccount, tx, flags.Results)
=======
		// Arguments
		if conf.Args != "" {
			transactionArguments, err := cli.ParseArguments(conf.Args)
			if err != nil {
				cli.Exitf(1, "Invalid arguments passed: %s", conf.Args)
			}

			for _, arg := range transactionArguments {
				err := tx.AddArgument(arg)

				if err != nil {
					cli.Exitf(1, "Failed to add %s argument to a transaction ", conf.Code)
				}
			}
		}

		cli.SendTransaction(projectConf.HostWithOverride(conf.Host), signerAccount, tx, conf.Results)
>>>>>>> 3f4688f3
	},
}

func init() {
	initConfig()
}

func initConfig() {
	err := sconfig.New(&flags).
		FromEnvironment(cli.EnvPrefix).
		BindFlags(Cmd.PersistentFlags()).
		Parse()
	if err != nil {
		log.Fatal(err)
	}
}

func validateKeyPreReq(account *cli.Account) {
	if account.DefaultKey().Type() == config.KeyTypeHex {
		// Always Valid
		return // TODO: check difference between googleKMS and KMS
	} else if account.DefaultKey().Type() == config.KeyTypeGoogleKMS {
		// Check GOOGLE_APPLICATION_CREDENTIALS
		googleAppCreds := os.Getenv("GOOGLE_APPLICATION_CREDENTIALS")
		if len(googleAppCreds) == 0 {
			if len(account.DefaultKey().ToConfig().Context["projectId"]) == 0 {
				cli.Exitf(1, "Could not get GOOGLE_APPLICATION_CREDENTIALS, no google service account json provided but private key type is KMS", account.Address)
			}
			cli.GcloudApplicationSignin(account.DefaultKey().ToConfig().Context["projectId"])
		}
		return
	}

	cli.Exitf(1, "Failed to validate %s key for %s", account.DefaultKey().Type(), account.Address)
}<|MERGE_RESOLUTION|>--- conflicted
+++ resolved
@@ -30,13 +30,8 @@
 	"github.com/spf13/cobra"
 )
 
-<<<<<<< HEAD
 type Flags struct {
-	Signer  string `default:"service" flag:"signer,s"`
-=======
-type Config struct {
 	Args    string `default:"" flag:"args" info:"arguments in JSON-Cadence format"`
->>>>>>> 3f4688f3
 	Code    string `flag:"code,c" info:"path to Cadence file"`
 	Host    string `flag:"host" info:"Flow Access API host address"`
 	Signer  string `default:"service" flag:"signer,s"`
@@ -73,32 +68,27 @@
 			}
 		}
 
-		tx := flow.
-			NewTransaction().
+		tx := flow.NewTransaction().
 			SetScript(code).
 			AddAuthorizer(signerAccount.Address())
 
-<<<<<<< HEAD
-		cli.SendTransaction(project.HostWithOverride(flags.Host), signerAccount, tx, flags.Results)
-=======
 		// Arguments
-		if conf.Args != "" {
-			transactionArguments, err := cli.ParseArguments(conf.Args)
+		if flags.Args != "" {
+			transactionArguments, err := cli.ParseArguments(flags.Args)
 			if err != nil {
-				cli.Exitf(1, "Invalid arguments passed: %s", conf.Args)
+				cli.Exitf(1, "Invalid arguments passed: %s", flags.Args)
 			}
 
 			for _, arg := range transactionArguments {
 				err := tx.AddArgument(arg)
 
 				if err != nil {
-					cli.Exitf(1, "Failed to add %s argument to a transaction ", conf.Code)
+					cli.Exitf(1, "Failed to add %s argument to a transaction ", flags.Code)
 				}
 			}
 		}
 
-		cli.SendTransaction(projectConf.HostWithOverride(conf.Host), signerAccount, tx, conf.Results)
->>>>>>> 3f4688f3
+		cli.SendTransaction(projectConf.HostWithOverride(flags.Host), signerAccount, tx, flags.Results)
 	},
 }
 
