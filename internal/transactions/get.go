/*
 * Flow CLI
 *
 * Copyright 2019-2021 Dapper Labs, Inc.
 *
 * Licensed under the Apache License, Version 2.0 (the "License");
 * you may not use this file except in compliance with the License.
 * You may obtain a copy of the License at
 *
 *   http://www.apache.org/licenses/LICENSE-2.0
 *
 * Unless required by applicable law or agreed to in writing, software
 * distributed under the License is distributed on an "AS IS" BASIS,
 * WITHOUT WARRANTIES OR CONDITIONS OF ANY KIND, either express or implied.
 * See the License for the specific language governing permissions and
 * limitations under the License.
 */

package transactions

import (
	"fmt"
	"strings"

	"github.com/onflow/flow-go-sdk"

	"github.com/spf13/cobra"

	"github.com/onflow/flow-cli/internal/command"
	"github.com/onflow/flow-cli/pkg/flowkit"
	"github.com/onflow/flow-cli/pkg/flowkit/services"
)

type flagsGet struct {
	Sealed  bool     `default:"true" flag:"sealed" info:"Wait for a sealed result"`
	Code    bool     `default:"false" flag:"code" info:"⚠️  Deprecated: use include flag"`
	Include []string `default:"" flag:"include" info:"Fields to include in the output"`
	Exclude []string `default:"" flag:"exclude" info:"Fields to exclude from the output (events)"`
}

var getFlags = flagsGet{}

var GetCommand = &command.Command{
	Cmd: &cobra.Command{
		Use:     "get <tx_id>",
		Aliases: []string{"status"},
		Short:   "Get the transaction by ID",
		Example: "flow transactions get 07a8...b433",
		Args:    cobra.ExactArgs(1),
	},
	Flags: &getFlags,
	Run:   get,
}

func get(
	args []string,
	_ flowkit.ReaderWriter,
	_ command.GlobalFlags,
	services *services.Services,
) (command.Result, error) {
	if getFlags.Code {
		fmt.Println("⚠️  DEPRECATION WARNING: use include flag instead")
	}

<<<<<<< HEAD
		id := flow.HexToID(strings.TrimPrefix(args[0], "0x"))
=======
	id := flow.HexToID(strings.ReplaceAll(args[0], "0x", ""))
>>>>>>> 675475b5

	tx, result, err := services.Transactions.GetStatus(id, getFlags.Sealed)
	if err != nil {
		return nil, err
	}

	return &TransactionResult{
		result:  result,
		tx:      tx,
		code:    getFlags.Code,
		include: getFlags.Include,
		exclude: getFlags.Exclude,
	}, nil
}<|MERGE_RESOLUTION|>--- conflicted
+++ resolved
@@ -62,11 +62,7 @@
 		fmt.Println("⚠️  DEPRECATION WARNING: use include flag instead")
 	}
 
-<<<<<<< HEAD
-		id := flow.HexToID(strings.TrimPrefix(args[0], "0x"))
-=======
-	id := flow.HexToID(strings.ReplaceAll(args[0], "0x", ""))
->>>>>>> 675475b5
+	id := flow.HexToID(strings.TrimPrefix(args[0], "0x"))
 
 	tx, result, err := services.Transactions.GetStatus(id, getFlags.Sealed)
 	if err != nil {
