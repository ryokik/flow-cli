/*
 * Flow CLI
 *
 * Copyright 2019 Dapper Labs, Inc.
 *
 * Licensed under the Apache License, Version 2.0 (the "License");
 * you may not use this file except in compliance with the License.
 * You may obtain a copy of the License at
 *
 *   http://www.apache.org/licenses/LICENSE-2.0
 *
 * Unless required by applicable law or agreed to in writing, software
 * distributed under the License is distributed on an "AS IS" BASIS,
 * WITHOUT WARRANTIES OR CONDITIONS OF ANY KIND, either express or implied.
 * See the License for the specific language governing permissions and
 * limitations under the License.
 */

package transactions

import (
	"fmt"

	"github.com/onflow/cadence"
	"github.com/spf13/cobra"

	"github.com/onflow/flow-cli/internal/command"
	"github.com/onflow/flow-cli/pkg/flowkit"
	"github.com/onflow/flow-cli/pkg/flowkit/services"
)

type flagsSend struct {
	ArgsJSON  string   `default:"" flag:"args-json" info:"arguments in JSON-Cadence format"`
	Signer    string   `default:"" flag:"signer" info:"Account name from configuration used to sign the transaction as proposer, payer and suthorizer"`
	Proposer  string   `default:"" flag:"proposer" info:"Account name from configuration used as proposer"`
	Payer     string   `default:"" flag:"payer" info:"Account name from configuration used as payer"`
	Autorizer []string `default:"" flag:"authorizer" info:"Name of a single or multiple comma-separated accounts used as authorizers from configuration"`
	Include   []string `default:"" flag:"include" info:"Fields to include in the output"`
	Exclude   []string `default:"" flag:"exclude" info:"Fields to exclude from the output (events)"`
	GasLimit  uint64   `default:"1000" flag:"gas-limit" info:"transaction gas limit"`
}

var sendFlags = flagsSend{}

var SendCommand = &command.Command{
	Cmd: &cobra.Command{
		Use:     "send <code filename> [<argument> <argument> ...]",
		Short:   "Send a transaction",
		Args:    cobra.MinimumNArgs(1),
		Example: `flow transactions send tx.cdc "Hello world"`,
	},
	Flags: &sendFlags,
	RunS:  send,
}

func send(
	args []string,
	readerWriter flowkit.ReaderWriter,
	globalFlags command.GlobalFlags,
	srv *services.Services,
	state *flowkit.State,
) (result command.Result, err error) {
	codeFilename := args[0]

	proposerName := sendFlags.Proposer
	var proposer *flowkit.Account
	if proposerName != "" {
		proposer, err = state.Accounts().ByName(proposerName)
		if err != nil {
			return nil, fmt.Errorf("proposer account: [%s] doesn't exists in configuration", proposerName)
		}
	}

	payerName := sendFlags.Payer
	var payer *flowkit.Account
	if payerName != "" {
		payer, err = state.Accounts().ByName(payerName)
		if err != nil {
			return nil, fmt.Errorf("payer account: [%s] doesn't exists in configuration", payerName)
		}
	}

	var authorizers []*flowkit.Account
	for _, authorizerName := range sendFlags.Autorizer {
		authorizer, err := state.Accounts().ByName(authorizerName)
		if err != nil {
			return nil, fmt.Errorf("authorizer account: [%s] doesn't exists in configuration", authorizerName)
		}
		authorizers = append(authorizers, authorizer)
	}

	signerName := sendFlags.Signer

	if signerName == "" && proposer == nil && payer == nil && len(authorizers) == 0 {
		signerName = state.Config().Emulators.Default().ServiceAccount
	}

	if signerName != "" {
		if proposer != nil || payer != nil || len(authorizers) > 0 {
			return nil, fmt.Errorf("signer flag cannot be combined with payer/proposer/authorizer flags")
		}
		signer, err := state.Accounts().ByName(signerName)
		if err != nil {
			return nil, fmt.Errorf("signer account: [%s] doesn't exists in configuration", signerName)
		}
		proposer = signer
		payer = signer
		authorizers = append(authorizers, signer)
	}

	code, err := readerWriter.ReadFile(codeFilename)
	if err != nil {
		return nil, fmt.Errorf("error loading transaction file: %w", err)
	}

	var transactionArgs []cadence.Value
	if sendFlags.ArgsJSON != "" {
		transactionArgs, err = flowkit.ParseArgumentsJSON(sendFlags.ArgsJSON)
	} else {
		transactionArgs, err = flowkit.ParseArgumentsWithoutType(codeFilename, code, args[1:])
	}
	if err != nil {
		return nil, fmt.Errorf("error parsing transaction arguments: %w", err)
	}

<<<<<<< HEAD
	tx, result, err := srv.Transactions.Send(
		services.NewSingleTransactionAccount(signer),
=======
	roles, err := services.NewTransactionAccountRoles(proposer, payer, authorizers)
	if err != nil {
		return nil, fmt.Errorf("error parsing transaction roles: %w", err)
	}

	tx, txResult, err := srv.Transactions.Send(
		roles,
>>>>>>> 85fd5990
		flowkit.NewScript(code, transactionArgs, codeFilename),
		sendFlags.GasLimit,
		globalFlags.Network)

	if err != nil {
		return nil, err
	}

	return &TransactionResult{
		result:  txResult,
		tx:      tx,
		include: sendFlags.Include,
		exclude: sendFlags.Exclude,
	}, nil
}<|MERGE_RESOLUTION|>--- conflicted
+++ resolved
@@ -123,10 +123,6 @@
 		return nil, fmt.Errorf("error parsing transaction arguments: %w", err)
 	}
 
-<<<<<<< HEAD
-	tx, result, err := srv.Transactions.Send(
-		services.NewSingleTransactionAccount(signer),
-=======
 	roles, err := services.NewTransactionAccountRoles(proposer, payer, authorizers)
 	if err != nil {
 		return nil, fmt.Errorf("error parsing transaction roles: %w", err)
@@ -134,7 +130,6 @@
 
 	tx, txResult, err := srv.Transactions.Send(
 		roles,
->>>>>>> 85fd5990
 		flowkit.NewScript(code, transactionArgs, codeFilename),
 		sendFlags.GasLimit,
 		globalFlags.Network)
