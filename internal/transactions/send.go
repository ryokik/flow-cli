--- conflicted
+++ resolved
@@ -34,10 +34,7 @@
 	Code     string   `default:"" flag:"code" info:"⚠️  Deprecated: use filename argument"`
 	Results  bool     `default:"" flag:"results" info:"⚠️  Deprecated: all transactions will provide result"`
 	Args     string   `default:"" flag:"args" info:"⚠️  Deprecated: use arg or args-json flag"`
-<<<<<<< HEAD
-=======
 	Payload  string   `flag:"payload" info:"path to the transaction payload file"`
->>>>>>> fba01be7
 }
 
 var sendFlags = flagsSend{}
