/*
 * Flow CLI
 *
 * Copyright 2019 Dapper Labs, Inc.
 *
 * Licensed under the Apache License, Version 2.0 (the "License");
 * you may not use this file except in compliance with the License.
 * You may obtain a copy of the License at
 *
 *   http://www.apache.org/licenses/LICENSE-2.0
 *
 * Unless required by applicable law or agreed to in writing, software
 * distributed under the License is distributed on an "AS IS" BASIS,
 * WITHOUT WARRANTIES OR CONDITIONS OF ANY KIND, either express or implied.
 * See the License for the specific language governing permissions and
 * limitations under the License.
 */

package emulator

import (
	"errors"
	"fmt"
	"os"
	"sync"

	"github.com/onflow/flow-emulator/cmd/emulator/start"
	"github.com/onflow/flow-emulator/emulator"
	"github.com/onflow/flow-go-sdk/crypto"
	"github.com/spf13/afero"
	"github.com/spf13/cobra"

	"github.com/onflow/flowkit"
	"github.com/onflow/flowkit/config"

	"github.com/onflow/flow-cli/internal/command"
	"github.com/onflow/flow-cli/internal/util"
)

var Cmd *cobra.Command

func configuredServiceKey(
	init bool,
	sigAlgo crypto.SignatureAlgorithm,
	hashAlgo crypto.HashAlgorithm,
) (
	crypto.PrivateKey,
	crypto.SignatureAlgorithm,
	crypto.HashAlgorithm,
) {
	var state *flowkit.State
	var err error
	loader := &afero.Afero{Fs: afero.NewOsFs()}
	command.UsageMetrics(Cmd, &sync.WaitGroup{})

	if init {
		if sigAlgo == crypto.UnknownSignatureAlgorithm {
			sigAlgo = emulator.DefaultServiceKeySigAlgo
		}

		if hashAlgo == crypto.UnknownHashAlgorithm {
			hashAlgo = emulator.DefaultServiceKeyHashAlgo
		}

<<<<<<< HEAD
		state, err = flowkit.Init(loader, sigAlgo, hashAlgo, "")
=======
		state, err = flowkit.Init(loader)
>>>>>>> 9d337237
		if err != nil {
			exitf(1, err.Error())
		} else {
			err = state.SaveDefault()
			if err != nil {
				exitf(1, err.Error())
			}
		}
	} else {
		state, err = flowkit.Load(command.Flags.ConfigPaths, loader)
		if err != nil {
			if errors.Is(err, config.ErrDoesNotExist) {
				exitf(1, "🙏 Configuration is missing, initialize it with: 'flow init' and then rerun this command.")
			} else {
				exitf(1, err.Error())
			}
		}
	}

	serviceAccount, err := state.EmulatorServiceAccount()
	if err != nil {
		util.Exit(1, err.Error())
	}

	privateKey, err := serviceAccount.Key.PrivateKey()
	if err != nil {
		util.Exit(1, "Only hexadecimal keys can be used as the emulator service account key.")
	}

	err = serviceAccount.Key.Validate()
	if err != nil {
		util.Exit(
			1,
			fmt.Sprintf("invalid private key in %s emulator configuration, %s",
				serviceAccount.Name,
				err.Error(),
			),
		)
	}

	return *privateKey, serviceAccount.Key.SigAlgo(), serviceAccount.Key.HashAlgo()
}

func init() {
	Cmd = start.Cmd(configuredServiceKey)
	Cmd.Use = "emulator"
	Cmd.Short = "Run Flow network for development"
	Cmd.GroupID = "tools"
	SnapshotCmd.AddToParent(Cmd)
}

func exitf(code int, msg string, args ...any) {
	fmt.Printf(msg+"\n", args...)
	os.Exit(code)
}<|MERGE_RESOLUTION|>--- conflicted
+++ resolved
@@ -62,11 +62,7 @@
 			hashAlgo = emulator.DefaultServiceKeyHashAlgo
 		}
 
-<<<<<<< HEAD
-		state, err = flowkit.Init(loader, sigAlgo, hashAlgo, "")
-=======
 		state, err = flowkit.Init(loader)
->>>>>>> 9d337237
 		if err != nil {
 			exitf(1, err.Error())
 		} else {
