--- conflicted
+++ resolved
@@ -58,7 +58,7 @@
 		proj *project.Project,
 	) (command.Result, error) {
 		encoding := args[0]
-<<<<<<< HEAD
+		fromFile := decodeFlags.FromFile
 
 		var encoded string
 		if len(args) > 1 {
@@ -66,17 +66,6 @@
 		}
 
 		/* TODO: --from-file flag should be removed and replaced with $(echo file)
-		but cobra has an issue with parsing pem content as it recognize it as flag due to ---- characters */
-		accountKey, err := services.Keys.Decode(encoded, encoding, decodeFlags.FromFile, decodeFlags.SigAlgo)
-=======
-		fromFile := decodeFlags.FromFile
-
-		var encoded string
-		if len(args) > 1 {
-			encoded = args[1]
-		}
-
-		/* todo from file flag should be remove and should be replaced with $(echo file)
 		but cobra has an issue with parsing pem content as it recognize it as flag due to ---- characters */
 		if encoded != "" && fromFile != "" {
 			return nil, fmt.Errorf("can not pass both command argument and from file flag")
@@ -109,7 +98,6 @@
 			return nil, fmt.Errorf("encoding type not supported. Valid encoding: RLP and PEM")
 		}
 
->>>>>>> 7153ef26
 		if err != nil {
 			return nil, err
 		}
