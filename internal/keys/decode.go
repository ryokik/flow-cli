/*
 * Flow CLI
 *
 * Copyright 2019-2021 Dapper Labs, Inc.
 *
 * Licensed under the Apache License, Version 2.0 (the "License");
 * you may not use this file except in compliance with the License.
 * You may obtain a copy of the License at
 *
 *   http://www.apache.org/licenses/LICENSE-2.0
 *
 * Unless required by applicable law or agreed to in writing, software
 * distributed under the License is distributed on an "AS IS" BASIS,
 * WITHOUT WARRANTIES OR CONDITIONS OF ANY KIND, either express or implied.
 * See the License for the specific language governing permissions and
 * limitations under the License.
 */

package keys

import (
	"fmt"
	"strings"

	"github.com/onflow/flow-go-sdk"

	"github.com/onflow/flow-go-sdk/crypto"

	"github.com/onflow/flow-cli/pkg/flowkit"
	"github.com/spf13/cobra"

	"github.com/onflow/flow-cli/internal/command"
	"github.com/onflow/flow-cli/pkg/flowkit/services"
)

type flagsDecode struct {
	SigAlgo  string `default:"ECDSA_P256" flag:"sig-algo" info:"Signature algorithm"`
	FromFile string `default:"" flag:"from-file" info:"Load key from file"`
}

var decodeFlags = flagsDecode{}

var DecodeCommand = &command.Command{
	Cmd: &cobra.Command{
		Use:       "decode <rlp|pem> <encoded public key>",
		Short:     "Decode an encoded public key",
		Args:      cobra.RangeArgs(1, 2),
		ValidArgs: []string{"rlp", "pem"},
		Example:   "flow keys decode rlp f847b8408...2402038203e8",
	},
	Flags: &decodeFlags,
<<<<<<< HEAD
	Run: func(
		cmd *cobra.Command,
		args []string,
		readerWriter flowkit.ReaderWriter,
		globalFlags command.GlobalFlags,
		services *services.Services,
	) (command.Result, error) {
		encoding := args[0]
		fromFile := decodeFlags.FromFile

		var encoded string
		if len(args) > 1 {
			encoded = args[1]
		}

		/* TODO: --from-file flag should be removed and replaced with $(echo file)
		but cobra has an issue with parsing pem content as it recognize it as flag due to ---- characters */
		if encoded != "" && fromFile != "" {
			return nil, fmt.Errorf("can not pass both command argument and from file flag")
		}
		if encoded == "" && fromFile == "" {
			return nil, fmt.Errorf("provide argument for encoded key or use from file flag")
		}

		if fromFile != "" {
			e, err := readerWriter.ReadFile(fromFile) // todo replace with file loader
			if err != nil {
				return nil, err
			}
			encoded = strings.TrimSpace(string(e))
		}

		var accountKey *flow.AccountKey
		var err error
		switch strings.ToLower(encoding) {
		case "pem":
			sigAlgo := crypto.StringToSignatureAlgorithm(decodeFlags.SigAlgo)
			if sigAlgo == crypto.UnknownSignatureAlgorithm {
				return nil, fmt.Errorf("invalid signature algorithm: %s", decodeFlags.SigAlgo)
			}

			accountKey, err = services.Keys.DecodePEM(encoded, sigAlgo)
		case "rlp":
			accountKey, err = services.Keys.DecodeRLP(encoded)
		default:
			return nil, fmt.Errorf("encoding type not supported. Valid encoding: RLP and PEM")
		}
=======
	Run:   decode,
}
>>>>>>> 675475b5

func decode(
	args []string,
	readerWriter flowkit.ReaderWriter,
	_ command.GlobalFlags,
	services *services.Services,
) (command.Result, error) {
	encoding := args[0]
	fromFile := decodeFlags.FromFile

	var encoded string
	if len(args) > 1 {
		encoded = args[1]
	}

	/* TODO(sideninja) from file flag should be remove and should be replaced with $(echo file)
	   but cobra has an issue with parsing pem content as it recognize it as flag due to ---- characters */
	if encoded != "" && fromFile != "" {
		return nil, fmt.Errorf("can not pass both command argument and from file flag")
	}
	if encoded == "" && fromFile == "" {
		return nil, fmt.Errorf("provide argument for encoded key or use from file flag")
	}

	if fromFile != "" {
		e, err := readerWriter.ReadFile(fromFile)
		if err != nil {
			return nil, err
		}
		encoded = strings.TrimSpace(string(e))
	}

	var accountKey *flow.AccountKey
	var err error
	switch strings.ToLower(encoding) {
	case "pem":
		sigAlgo := crypto.StringToSignatureAlgorithm(decodeFlags.SigAlgo)
		if sigAlgo == crypto.UnknownSignatureAlgorithm {
			return nil, fmt.Errorf("invalid signature algorithm: %s", decodeFlags.SigAlgo)
		}

		accountKey, err = services.Keys.DecodePEM(encoded, sigAlgo)
	case "rlp":
		accountKey, err = services.Keys.DecodeRLP(encoded)
	default:
		return nil, fmt.Errorf("encoding type not supported. Valid encoding: RLP and PEM")
	}

	if err != nil {
		return nil, err
	}

	return &KeyResult{
		publicKey:  accountKey.PublicKey,
		accountKey: accountKey,
	}, err
}<|MERGE_RESOLUTION|>--- conflicted
+++ resolved
@@ -49,58 +49,8 @@
 		Example:   "flow keys decode rlp f847b8408...2402038203e8",
 	},
 	Flags: &decodeFlags,
-<<<<<<< HEAD
-	Run: func(
-		cmd *cobra.Command,
-		args []string,
-		readerWriter flowkit.ReaderWriter,
-		globalFlags command.GlobalFlags,
-		services *services.Services,
-	) (command.Result, error) {
-		encoding := args[0]
-		fromFile := decodeFlags.FromFile
-
-		var encoded string
-		if len(args) > 1 {
-			encoded = args[1]
-		}
-
-		/* TODO: --from-file flag should be removed and replaced with $(echo file)
-		but cobra has an issue with parsing pem content as it recognize it as flag due to ---- characters */
-		if encoded != "" && fromFile != "" {
-			return nil, fmt.Errorf("can not pass both command argument and from file flag")
-		}
-		if encoded == "" && fromFile == "" {
-			return nil, fmt.Errorf("provide argument for encoded key or use from file flag")
-		}
-
-		if fromFile != "" {
-			e, err := readerWriter.ReadFile(fromFile) // todo replace with file loader
-			if err != nil {
-				return nil, err
-			}
-			encoded = strings.TrimSpace(string(e))
-		}
-
-		var accountKey *flow.AccountKey
-		var err error
-		switch strings.ToLower(encoding) {
-		case "pem":
-			sigAlgo := crypto.StringToSignatureAlgorithm(decodeFlags.SigAlgo)
-			if sigAlgo == crypto.UnknownSignatureAlgorithm {
-				return nil, fmt.Errorf("invalid signature algorithm: %s", decodeFlags.SigAlgo)
-			}
-
-			accountKey, err = services.Keys.DecodePEM(encoded, sigAlgo)
-		case "rlp":
-			accountKey, err = services.Keys.DecodeRLP(encoded)
-		default:
-			return nil, fmt.Errorf("encoding type not supported. Valid encoding: RLP and PEM")
-		}
-=======
 	Run:   decode,
 }
->>>>>>> 675475b5
 
 func decode(
 	args []string,
