--- conflicted
+++ resolved
@@ -19,17 +19,14 @@
 package quick
 
 import (
-<<<<<<< HEAD
-	"github.com/onflow/flow-cli/pkg/flowkit"
-=======
 	"fmt"
 
 	"github.com/onflow/flow-go-sdk/crypto"
->>>>>>> d5ab62c1
 	"github.com/spf13/cobra"
 
 	"github.com/onflow/flow-cli/internal/command"
 	"github.com/onflow/flow-cli/internal/config"
+	"github.com/onflow/flow-cli/pkg/flowkit"
 	"github.com/onflow/flow-cli/pkg/flowkit/services"
 )
 
@@ -51,9 +48,6 @@
 		services *services.Services,
 		state *flowkit.State,
 	) (command.Result, error) {
-<<<<<<< HEAD
-		state, err := services.Project.Init(
-=======
 		sigAlgo := crypto.StringToSignatureAlgorithm(initFlag.ServiceKeySigAlgo)
 		if sigAlgo == crypto.UnknownSignatureAlgorithm {
 			return nil, fmt.Errorf("invalid signature algorithm: %s", initFlag.ServiceKeySigAlgo)
@@ -69,8 +63,7 @@
 			return nil, fmt.Errorf("invalid private key: %w", err)
 		}
 
-		proj, err = services.Project.Init(
->>>>>>> d5ab62c1
+		s, err := services.Project.Init(
 			initFlag.Reset,
 			initFlag.Global,
 			sigAlgo,
@@ -81,6 +74,6 @@
 			return nil, err
 		}
 
-		return &config.InitResult{State: state}, nil
+		return &config.InitResult{State: s}, nil
 	},
 }