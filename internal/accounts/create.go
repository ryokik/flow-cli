/*
 * Flow CLI
 *
 * Copyright 2019-2021 Dapper Labs, Inc.
 *
 * Licensed under the Apache License, Version 2.0 (the "License");
 * you may not use this file except in compliance with the License.
 * You may obtain a copy of the License at
 *
 *   http://www.apache.org/licenses/LICENSE-2.0
 *
 * Unless required by applicable law or agreed to in writing, software
 * distributed under the License is distributed on an "AS IS" BASIS,
 * WITHOUT WARRANTIES OR CONDITIONS OF ANY KIND, either express or implied.
 * See the License for the specific language governing permissions and
 * limitations under the License.
 */

package accounts

import (
	"fmt"
	"strings"

	"github.com/onflow/flow-cli/pkg/flowkit"

	"github.com/onflow/flow-go-sdk/crypto"

	"github.com/spf13/cobra"

	"github.com/onflow/flow-cli/internal/command"
	"github.com/onflow/flow-cli/pkg/flowkit/services"
)

type flagsCreate struct {
	Signer    string   `default:"emulator-account" flag:"signer" info:"Account name from configuration used to sign the transaction"`
	Keys      []string `flag:"key" info:"Public keys to attach to account"`
	Weights   []int    `flag:"key-weight" info:"Weight for the key"`
	SigAlgo   string   `default:"ECDSA_P256" flag:"sig-algo" info:"Signature algorithm used to generate the keys"`
	HashAlgo  string   `default:"SHA3_256" flag:"hash-algo" info:"Hash used for the digest"`
	Contracts []string `flag:"contract" info:"Contract to be deployed during account creation. <name:filename>"`
	Results   bool     `default:"false" flag:"results" info:"⚠️  Deprecated: results are provided by default"`
	Include   []string `default:"" flag:"include" info:"Fields to include in the output"`
}

var createFlags = flagsCreate{}

var CreateCommand = &command.Command{
	Cmd: &cobra.Command{
		Use:     "create",
		Short:   "Create a new account on network",
		Example: `flow accounts create --key d651f1931a2...8745`,
	},
	Flags: &createFlags,
<<<<<<< HEAD
	RunS: func(
		cmd *cobra.Command,
		args []string,
		readerWriter flowkit.ReaderWriter,
		globalFlags command.GlobalFlags,
		services *services.Services,
		state *flowkit.State,
	) (command.Result, error) {
		if createFlags.Results {
			fmt.Println("⚠️ DEPRECATION WARNING: results flag is deprecated, results are by default included in all executions")
		}

		signer := state.Accounts().ByName(addContractFlags.Signer)

		// todo use parsers
		sigAlgo := crypto.StringToSignatureAlgorithm(createFlags.SigAlgo)
		if sigAlgo == crypto.UnknownSignatureAlgorithm {
			return nil, fmt.Errorf("invalid signature algorithm: %s", createFlags.SigAlgo)
		}

		hashAlgo := crypto.StringToHashAlgorithm(createFlags.HashAlgo)
		if hashAlgo == crypto.UnknownHashAlgorithm {
			return nil, fmt.Errorf("invalid hash algorithm: %s", createFlags.HashAlgo)
		}

		keyWeights := createFlags.Weights

		// decode public keys
		var pubKeys []crypto.PublicKey
		for _, k := range createFlags.Keys {
			k = strings.TrimPrefix(k, "0x") // clear possible prefix
			key, err := crypto.DecodePublicKeyHex(sigAlgo, k)
			if err != nil {
				return nil, fmt.Errorf("failed decoding public key: %s with error: %w", key, err)
			}
			pubKeys = append(pubKeys, key)
		}

		// if more than one key is provided and at least one weight is specified, make sure there isn't a mismatch
		if len(pubKeys) > 1 && len(keyWeights) > 0 && len(pubKeys) != len(keyWeights) {
			return nil, fmt.Errorf(
				"number of keys and weights provided must match, number of provided keys: %d, number of provided key weights: %d",
				len(pubKeys),
				len(keyWeights),
			)
		}

		account, err := services.Accounts.Create(
			signer,
			pubKeys,
			keyWeights,
			sigAlgo,
			hashAlgo,
			createFlags.Contracts,
		)
=======
	RunS:  create,
}
>>>>>>> 675475b5

func create(
	_ []string,
	_ flowkit.ReaderWriter,
	_ command.GlobalFlags,
	services *services.Services,
	state *flowkit.State,
) (command.Result, error) {
	if createFlags.Results {
		fmt.Println("⚠️ DEPRECATION WARNING: results flag is deprecated, results are by default included in all executions")
	}

	signer := state.Accounts().ByName(createFlags.Signer)

	sigAlgo := crypto.StringToSignatureAlgorithm(createFlags.SigAlgo)
	if sigAlgo == crypto.UnknownSignatureAlgorithm {
		return nil, fmt.Errorf("invalid signature algorithm: %s", createFlags.SigAlgo)
	}

	hashAlgo := crypto.StringToHashAlgorithm(createFlags.HashAlgo)
	if hashAlgo == crypto.UnknownHashAlgorithm {
		return nil, fmt.Errorf("invalid hash algorithm: %s", createFlags.HashAlgo)
	}

	keyWeights := createFlags.Weights

	// decode public keys
	var pubKeys []crypto.PublicKey
	for _, k := range createFlags.Keys {
		k = strings.ReplaceAll(k, "0x", "") // clear possible prefix
		key, err := crypto.DecodePublicKeyHex(sigAlgo, k)
		if err != nil {
			return nil, fmt.Errorf("failed decoding public key: %s with error: %w", key, err)
		}
		pubKeys = append(pubKeys, key)
	}

	// if more than one key is provided and at least one weight is specified, make sure there isn't a mismatch
	if len(pubKeys) > 1 && len(keyWeights) > 0 && len(pubKeys) != len(keyWeights) {
		return nil, fmt.Errorf(
			"number of keys and weights provided must match, number of provided keys: %d, number of provided key weights: %d",
			len(pubKeys),
			len(keyWeights),
		)
	}

	account, err := services.Accounts.Create(
		signer,
		pubKeys,
		keyWeights,
		sigAlgo,
		hashAlgo,
		createFlags.Contracts,
	)

	if err != nil {
		return nil, err
	}

	return &AccountResult{
		Account: account,
		include: createFlags.Include,
	}, nil
}<|MERGE_RESOLUTION|>--- conflicted
+++ resolved
@@ -52,66 +52,8 @@
 		Example: `flow accounts create --key d651f1931a2...8745`,
 	},
 	Flags: &createFlags,
-<<<<<<< HEAD
-	RunS: func(
-		cmd *cobra.Command,
-		args []string,
-		readerWriter flowkit.ReaderWriter,
-		globalFlags command.GlobalFlags,
-		services *services.Services,
-		state *flowkit.State,
-	) (command.Result, error) {
-		if createFlags.Results {
-			fmt.Println("⚠️ DEPRECATION WARNING: results flag is deprecated, results are by default included in all executions")
-		}
-
-		signer := state.Accounts().ByName(addContractFlags.Signer)
-
-		// todo use parsers
-		sigAlgo := crypto.StringToSignatureAlgorithm(createFlags.SigAlgo)
-		if sigAlgo == crypto.UnknownSignatureAlgorithm {
-			return nil, fmt.Errorf("invalid signature algorithm: %s", createFlags.SigAlgo)
-		}
-
-		hashAlgo := crypto.StringToHashAlgorithm(createFlags.HashAlgo)
-		if hashAlgo == crypto.UnknownHashAlgorithm {
-			return nil, fmt.Errorf("invalid hash algorithm: %s", createFlags.HashAlgo)
-		}
-
-		keyWeights := createFlags.Weights
-
-		// decode public keys
-		var pubKeys []crypto.PublicKey
-		for _, k := range createFlags.Keys {
-			k = strings.TrimPrefix(k, "0x") // clear possible prefix
-			key, err := crypto.DecodePublicKeyHex(sigAlgo, k)
-			if err != nil {
-				return nil, fmt.Errorf("failed decoding public key: %s with error: %w", key, err)
-			}
-			pubKeys = append(pubKeys, key)
-		}
-
-		// if more than one key is provided and at least one weight is specified, make sure there isn't a mismatch
-		if len(pubKeys) > 1 && len(keyWeights) > 0 && len(pubKeys) != len(keyWeights) {
-			return nil, fmt.Errorf(
-				"number of keys and weights provided must match, number of provided keys: %d, number of provided key weights: %d",
-				len(pubKeys),
-				len(keyWeights),
-			)
-		}
-
-		account, err := services.Accounts.Create(
-			signer,
-			pubKeys,
-			keyWeights,
-			sigAlgo,
-			hashAlgo,
-			createFlags.Contracts,
-		)
-=======
 	RunS:  create,
 }
->>>>>>> 675475b5
 
 func create(
 	_ []string,
@@ -141,7 +83,7 @@
 	// decode public keys
 	var pubKeys []crypto.PublicKey
 	for _, k := range createFlags.Keys {
-		k = strings.ReplaceAll(k, "0x", "") // clear possible prefix
+		k = strings.TrimPrefix(k, "0x") // clear possible prefix
 		key, err := crypto.DecodePublicKeyHex(sigAlgo, k)
 		if err != nil {
 			return nil, fmt.Errorf("failed decoding public key: %s with error: %w", key, err)
