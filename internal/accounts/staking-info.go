/*
 * Flow CLI
 *
 * Copyright 2019-2021 Dapper Labs, Inc.
 *
 * Licensed under the Apache License, Version 2.0 (the "License");
 * you may not use this file except in compliance with the License.
 * You may obtain a copy of the License at
 *
 *   http://www.apache.org/licenses/LICENSE-2.0
 *
 * Unless required by applicable law or agreed to in writing, software
 * distributed under the License is distributed on an "AS IS" BASIS,
 * WITHOUT WARRANTIES OR CONDITIONS OF ANY KIND, either express or implied.
 * See the License for the specific language governing permissions and
 * limitations under the License.
 */

package accounts

import (
	"bytes"
	"fmt"

	"github.com/onflow/flow-go-sdk"

	"github.com/onflow/cadence"
	"github.com/spf13/cobra"

	"github.com/onflow/flow-cli/internal/command"
	"github.com/onflow/flow-cli/pkg/flowkit"
	"github.com/onflow/flow-cli/pkg/flowkit/services"
	"github.com/onflow/flow-cli/pkg/flowkit/util"
)

type flagsStakingInfo struct{}

var stakingFlags = flagsStakingInfo{}

var StakingCommand = &command.Command{
	Cmd: &cobra.Command{
		Use:     "staking-info <address>",
		Short:   "Get account staking info",
		Example: "flow accounts staking-info f8d6e0586b0a20c7",
		Args:    cobra.ExactArgs(1),
	},
	Flags: &stakingFlags,
<<<<<<< HEAD
	Run: func(
		cmd *cobra.Command,
		args []string,
		readerWriter flowkit.ReaderWriter,
		globalFlags command.GlobalFlags,
		services *services.Services,
	) (command.Result, error) {
		address := flow.HexToAddress(args[0])

		staking, delegation, err := services.Accounts.StakingInfo(address)
		if err != nil {
			return nil, err
		}

		return &StakingResult{*staking, *delegation}, nil
	},
=======
	Run:   stakingInfo,
}

func stakingInfo(
	args []string,
	_ flowkit.ReaderWriter,
	_ command.GlobalFlags,
	services *services.Services,
) (command.Result, error) {
	address := flow.HexToAddress(args[0])

	staking, delegation, err := services.Accounts.StakingInfo(address) // address
	if err != nil {
		return nil, err
	}

	return &StakingResult{*staking, *delegation}, nil
>>>>>>> 675475b5
}

type StakingResult struct {
	staking    cadence.Value
	delegation cadence.Value
}

func (r *StakingResult) JSON() interface{} {
	result := make(map[string]interface{})
	result["staking"] = flowkit.NewStakingInfoFromValue(r.staking)
	result["delegation"] = flowkit.NewStakingInfoFromValue(r.delegation)

	return result
}

func (r *StakingResult) String() string {
	var b bytes.Buffer
	writer := util.CreateTabWriter(&b)

	_, _ = fmt.Fprintf(writer, "Account Staking Info:\n")

	stakingInfo := flowkit.NewStakingInfoFromValue(r.staking)

	_, _ = fmt.Fprintf(writer, "ID: \t %v\n", stakingInfo["id"])
	_, _ = fmt.Fprintf(writer, "Initial Weight: \t %v\n", stakingInfo["initialWeight"])
	_, _ = fmt.Fprintf(writer, "Networking Address: \t %v\n", stakingInfo["networkingAddress"])
	_, _ = fmt.Fprintf(writer, "Networking Key: \t %v\n", stakingInfo["networkingKey"])
	_, _ = fmt.Fprintf(writer, "Role: \t %v\n", stakingInfo["role"])
	_, _ = fmt.Fprintf(writer, "Staking Key: \t %v\n", stakingInfo["stakingKey"])
	_, _ = fmt.Fprintf(writer, "Tokens Committed: \t %v\n", stakingInfo["tokensCommitted"])
	_, _ = fmt.Fprintf(writer, "Tokens To Unstake: \t %v\n", stakingInfo["tokensRequestedToUnstake"])
	_, _ = fmt.Fprintf(writer, "Tokens Rewarded: \t %v\n", stakingInfo["tokensRewarded"])
	_, _ = fmt.Fprintf(writer, "Tokens Staked: \t %v\n", stakingInfo["tokensStaked"])
	_, _ = fmt.Fprintf(writer, "Tokens Unstaked: \t %v\n", stakingInfo["tokensUnstaked"])
	_, _ = fmt.Fprintf(writer, "Tokens Unstaking: \t %v\n", stakingInfo["tokensUnstaking"])
	_, _ = fmt.Fprintf(writer, "Total Tokens Staked: \t %v\n", stakingInfo["totalTokensStaked"])

	delegationStakingInfo := flowkit.NewStakingInfoFromValue(r.delegation)

	_, _ = fmt.Fprintf(writer, "\n\nAccount Delegation Info:\n")
	_, _ = fmt.Fprintf(writer, "ID: \t %v\n", delegationStakingInfo["id"])
	_, _ = fmt.Fprintf(writer, "Tokens Committed: \t %v\n", delegationStakingInfo["tokensCommitted"])
	_, _ = fmt.Fprintf(writer, "Tokens To Unstake: \t %v\n", delegationStakingInfo["tokensRequestedToUnstake"])
	_, _ = fmt.Fprintf(writer, "Tokens Rewarded: \t %v\n", delegationStakingInfo["tokensRewarded"])
	_, _ = fmt.Fprintf(writer, "Tokens Staked: \t %v\n", delegationStakingInfo["tokensStaked"])
	_, _ = fmt.Fprintf(writer, "Tokens Unstaked: \t %v\n", delegationStakingInfo["tokensUnstaked"])
	_, _ = fmt.Fprintf(writer, "Tokens Unstaking: \t %v\n", delegationStakingInfo["tokensUnstaking"])

	writer.Flush()
	return b.String()
}

func (r *StakingResult) Oneliner() string {
	return ""
}<|MERGE_RESOLUTION|>--- conflicted
+++ resolved
@@ -45,24 +45,6 @@
 		Args:    cobra.ExactArgs(1),
 	},
 	Flags: &stakingFlags,
-<<<<<<< HEAD
-	Run: func(
-		cmd *cobra.Command,
-		args []string,
-		readerWriter flowkit.ReaderWriter,
-		globalFlags command.GlobalFlags,
-		services *services.Services,
-	) (command.Result, error) {
-		address := flow.HexToAddress(args[0])
-
-		staking, delegation, err := services.Accounts.StakingInfo(address)
-		if err != nil {
-			return nil, err
-		}
-
-		return &StakingResult{*staking, *delegation}, nil
-	},
-=======
 	Run:   stakingInfo,
 }
 
@@ -74,13 +56,12 @@
 ) (command.Result, error) {
 	address := flow.HexToAddress(args[0])
 
-	staking, delegation, err := services.Accounts.StakingInfo(address) // address
+	staking, delegation, err := services.Accounts.StakingInfo(address)
 	if err != nil {
 		return nil, err
 	}
 
 	return &StakingResult{*staking, *delegation}, nil
->>>>>>> 675475b5
 }
 
 type StakingResult struct {
