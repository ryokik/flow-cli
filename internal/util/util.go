--- conflicted
+++ resolved
@@ -116,7 +116,6 @@
 	return s
 }
 
-<<<<<<< HEAD
 func GetAccountByContractName(state *flowkit.State, contractName string, network config.Network) (*accounts.Account, error) {
 	deployments := state.Deployments().ByNetwork(network.Name)
 	var accountName string
@@ -165,8 +164,8 @@
 		return fmt.Errorf("staging contracts is only supported on testnet & mainnet networks, see https://cadence-lang.org/docs/cadence-migration-guide for more information")
 	}
 	return nil
-=======
+}
+
 func NormalizeLineEndings(s string) string {
 	return strings.ReplaceAll(s, "\r\n", "\n")
->>>>>>> b12cc0ab
 }