/*
 * Flow CLI
 *
 * Copyright 2019 Dapper Labs, Inc.
 *
 * Licensed under the Apache License, Version 2.0 (the "License");
 * you may not use this file except in compliance with the License.
 * You may obtain a copy of the License at
 *
 *   http://www.apache.org/licenses/LICENSE-2.0
 *
 * Unless required by applicable law or agreed to in writing, software
 * distributed under the License is distributed on an "AS IS" BASIS,
 * WITHOUT WARRANTIES OR CONDITIONS OF ANY KIND, either express or implied.
 * See the License for the specific language governing permissions and
 * limitations under the License.
 */

package super

import (
	"bytes"
	"errors"
	"fmt"
<<<<<<< HEAD
	"golang.org/x/exp/maps"
=======
>>>>>>> b191adf6
	"math/rand"
	"os"
	sysExec "os/exec"
	"regexp"
	"strings"
	"time"

<<<<<<< HEAD
=======
	"golang.org/x/exp/maps"

>>>>>>> b191adf6
	"github.com/onflow/flow-cli/pkg/flowkit/output"
	flowkitProject "github.com/onflow/flow-cli/pkg/flowkit/project"
	"github.com/onflow/flow-cli/pkg/flowkit/services"
)

func printDeployment(deployed []*flowkitProject.Contract, err error, contractPathNames map[string]string) {
	clearScreen()
	fmt.Println(helpBanner())

	if err != nil {
		fmt.Println(errorBanner())
		fmt.Println(failureDeployment(err, contractPathNames))
		return
	}

	fmt.Println(okBanner())
	fmt.Println(successfulDeployment(deployed))
}

func successfulDeployment(deployed []*flowkitProject.Contract) string {
	var out bytes.Buffer
	okFaces := []string{"😎", "🤩", "🤠", "🤖", "🤡", "👽", "👾", "🥸", "🧐", "👻", "💩", "🤓", "🥳", "🤑", "😍", "👿"}

	// build map of grouped contracts by account for easier output
	deployOut := make(map[string][]string)
	for _, deploy := range deployed {
		key := fmt.Sprintf("%s 0x%s", deploy.AccountName, deploy.AccountAddress.String())
		if deployOut[key] == nil {
			deployOut[key] = make([]string, 0)
		}
		deployOut[key] = append(
			deployOut[key],
			fmt.Sprintf("    |- %s  %s", output.Bold(output.Magenta(deploy.Name)), output.Italic(deploy.Location())),
		)
	}

	for account, contracts := range deployOut {
		out.WriteString(fmt.Sprintf("\n%s %s\n", okFaces[rand.Intn(len(okFaces))], output.Bold(account)))
		for _, contract := range contracts {
			out.WriteString(fmt.Sprintf("%s\n", contract))
		}
	}

	return out.String()
}

func failureDeployment(err error, contractPathNames map[string]string) string {
	var out bytes.Buffer

	// handle emulator not allowing overwriting contracts
	if strings.Contains(err.Error(), "cannot overwrite existing contract with name") {
		out.WriteString(output.ErrorEmoji() + output.Red(" Cannot overwrite existing contract, that means you are running the emulator without the --contract-removal flag.\n"))
		out.WriteString(output.TryEmoji() + " Please restart the emulator with the --contract-removal flag present as we are required to continuously update contracts as you work.")
	}

	// handle import path errors with helpful message
	importRegex := regexp.MustCompile(`import from (\w*) could not be found: (\w*), make sure import path is correct`)
	if importRegex.MatchString(err.Error()) {
		found := importRegex.FindAllStringSubmatch(err.Error(), -1)
		contractName := found[0][1]
		importName := found[0][2]
		contractPath := ""
		for p, n := range contractPathNames {
			if contractName == n {
				contractPath = p
			}
		}

		out.WriteString(output.ErrorEmoji() + output.Red(
			fmt.Sprintf(" Error deploying your project. Import 'import %s' found in %s (%s) could not be resolved.\n", importName, contractName, contractPath),
		))
		out.WriteString(fmt.Sprintf(
			"Only valid project imports are: %s. If you want to import a contract outside your project you need to import it by specifying an address of already deployed contract, or by first transferring the contract file inside the project and then importing.\n",
			strings.Join(maps.Values(contractPathNames), ", "),
		))
		return out.String()
	}

	// handle cadence runtime errors
	var deployErr *services.ProjectDeploymentError
	if errors.As(err, &deployErr) {
		out.WriteString(output.ErrorEmoji() + " Error deploying your project. Runtime error encountered which means your code is incorrect, check details bellow. \n\n")

		for name, err := range deployErr.Contracts() {
			out.WriteString(output.Bold(fmt.Sprintf("%s Errors:\n", name)))

			if strings.Contains(err.Error(), "invalid argument count, too few arguments") {
				// todo support initialization arguments in the deployment section of flow.json. We must find a good solution on how to provide those, it can be with pragma arguments or by having a prompt.
				out.WriteString(output.Red(
					"Deploying a contract failed because it requires initialization arguments. We currently don't support passing initialization arguments, so we suggest you hardcode the initialization arguments in the init function to be used during development.\n\n",
				))
				continue
			}

			// remove transaction error as it confuses developer, the only important part is the actual code
			removeDeployOuput := regexp.MustCompile(`(?s)(failed deploying.*contracts\.add[^\n]*\n[^\n]*\n\nerror: )`)
			out.WriteString(output.Red(removeDeployOuput.ReplaceAllString(err.Error(), "")))
		}
		return out.String()
	}

	return err.Error()
}

func helpBanner() string {
	var out bytes.Buffer
	out.WriteString(output.Italic("The development environment will watch your Cadence files and automatically keep your project updated on the emulator.\n"))
	out.WriteString(output.Italic("Please add your contracts in the contracts folder. Read more about it here: https://developers.flow.com/tools/flow-cli/supercommands\n"))
	out.WriteString(output.Italic("Be aware that resources stored in accounts might no longer be valid after contract code changes.\n\n"))
	return out.String()
}

func okBanner() string {
	return output.Bold(
		fmt.Sprintf("%s Project synced [%s]\n", output.Green("OK"), time.Now().Format("15:04:05")),
	)
}

func errorBanner() string {
	return output.Bold(
		fmt.Sprintf("%s Project error [%s]\n", output.Red("ERR"), time.Now().Format("15:04:05")),
	)
}

func clearScreen() {
	cmd := sysExec.Command("clear")
	cmd.Stdout = os.Stdout
	_ = cmd.Run()
}<|MERGE_RESOLUTION|>--- conflicted
+++ resolved
@@ -22,10 +22,6 @@
 	"bytes"
 	"errors"
 	"fmt"
-<<<<<<< HEAD
-	"golang.org/x/exp/maps"
-=======
->>>>>>> b191adf6
 	"math/rand"
 	"os"
 	sysExec "os/exec"
@@ -33,11 +29,8 @@
 	"strings"
 	"time"
 
-<<<<<<< HEAD
-=======
 	"golang.org/x/exp/maps"
 
->>>>>>> b191adf6
 	"github.com/onflow/flow-cli/pkg/flowkit/output"
 	flowkitProject "github.com/onflow/flow-cli/pkg/flowkit/project"
 	"github.com/onflow/flow-cli/pkg/flowkit/services"
