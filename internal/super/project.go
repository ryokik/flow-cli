--- conflicted
+++ resolved
@@ -42,8 +42,8 @@
 	state *flowkit.State,
 	readerWriter flowkit.ReaderWriter,
 	files *projectFiles,
-) *project {
-	return &project{
+) (*project, error) {
+	proj := &project{
 		service:        &serviceAccount,
 		services:       services,
 		state:          state,
@@ -51,15 +51,12 @@
 		projectFiles:   files,
 		pathNameLookup: make(map[string]string),
 	}
-<<<<<<< HEAD
-=======
 
 	if err := proj.projectFiles.exist(); err != nil {
 		return nil, err
 	}
 
 	return proj, nil
->>>>>>> c9074c21
 }
 
 type project struct {
