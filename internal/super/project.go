/*
 * Flow CLI
 *
 * Copyright 2019 Dapper Labs, Inc.
 *
 * Licensed under the Apache License, Version 2.0 (the "License");
 * you may not use this file except in compliance with the License.
 * You may obtain a copy of the License at
 *
 *   http://www.apache.org/licenses/LICENSE-2.0
 *
 * Unless required by applicable law or agreed to in writing, software
 * distributed under the License is distributed on an "AS IS" BASIS,
 * WITHOUT WARRANTIES OR CONDITIONS OF ANY KIND, either express or implied.
 * See the License for the specific language governing permissions and
 * limitations under the License.
 */

package super

import (
	"context"
	"github.com/onflow/flow-cli/internal/util"
	"github.com/onflow/flow-go-sdk"
	"github.com/onflow/flow-go-sdk/crypto"
	"github.com/pkg/errors"

	"github.com/onflow/flow-cli/pkg/flowkit"
	"github.com/onflow/flow-cli/pkg/flowkit/config"
	flowkitProject "github.com/onflow/flow-cli/pkg/flowkit/project"
)

var emulator = config.EmulatorNetwork.Name

const defaultAccount = "default"

func newProject(
	serviceAccount flowkit.Account,
	flow flowkit.Services,
	state *flowkit.State,
	files *projectFiles,
) (*project, error) {
	proj := &project{
		service:        &serviceAccount,
		flow:           flow,
		state:          state,
		projectFiles:   files,
		pathNameLookup: make(map[string]string),
	}

	if err := proj.projectFiles.exist(); err != nil {
		return nil, err
	}

	return proj, nil
}

type project struct {
	service        *flowkit.Account
	flow           flowkit.Services
	state          *flowkit.State
	projectFiles   *projectFiles
	pathNameLookup map[string]string
}

// startup cleans the state and then rebuilds it from the current folder state.
func (p *project) startup() error {
	deployments, err := p.projectFiles.deployments()
	if err != nil {
		return err
	}

	p.cleanState()
	err = p.addAccount(defaultAccount)
	if err != nil {
		return err
	}

	for accName, contracts := range deployments {
		if accName == "" { // default to emulator account
			accName = defaultAccount
		}

		err := p.addAccount(accName)
		if err != nil {
			return err
		}

		p.state.Deployments().AddOrUpdate(config.Deployment{
			Network: emulator,
			Account: accName,
		})
		for _, path := range contracts {
			err := p.addContract(path, accName)
			if err != nil {
				return err
			}
		}
	}

	p.deploy()

	return p.state.SaveDefault()
}

// deploys all the contracts found in the state configuration.
func (p *project) deploy() {
<<<<<<< HEAD
	deployed, err := p.flow.DeployProject(context.Background(), true)
=======
	deployed, err := p.services.Project.Deploy(emulator, services.UpdateExisting(true))
>>>>>>> 0004f2c5
	printDeployment(deployed, err, p.pathNameLookup)
}

// cleanState of existing contracts, deployments and non-service accounts as we will build it again.
func (p *project) cleanState() {
	contracts := make(config.Contracts, len(*p.state.Contracts()))
	copy(contracts, *p.state.Contracts()) // we need to make a copy otherwise when we remove order shifts
	for _, c := range contracts {
		if c.IsAliased() {
			continue // don't remove aliased contracts
		}

		_ = p.state.Contracts().Remove(c.Name)
	}

	for _, d := range p.state.Deployments().ByNetwork(emulator) {
		_ = p.state.Deployments().Remove(d.Account, emulator)
	}

	accs := make([]flowkit.Account, len(*p.state.Accounts()))
	copy(accs, *p.state.Accounts()) // we need to make a copy otherwise when we remove order shifts
	for _, a := range accs {
		chain, err := util.GetAddressNetwork(a.Address)
		if err != nil || chain != flow.Emulator {
			continue // don't remove non-emulator accounts
		}

		if a.Name == config.DefaultEmulator.ServiceAccount {
			continue
		}
		_ = p.state.Accounts().Remove(a.Name)
	}
}

// watch project files and update the state accordingly.
func (p *project) watch() error {
	accountChanges, contractChanges, err := p.projectFiles.watch()
	if err != nil {
		return errors.Wrap(err, "error watching files")
	}

	for {
		select {
		case account := <-accountChanges:
			if account.status == created {
				err = p.addAccount(account.name)
			}
			if account.status == removed {
				err = p.removeAccount(account.name)
			}
			if err != nil {
				return errors.Wrap(err, "failed updating accounts")
			}
		case contract := <-contractChanges:
			if contract.account == "" {
				contract.account = defaultAccount
			}

			switch contract.status {
			case created:
				_ = p.addContract(contract.path, contract.account)
			case changed:
				_ = p.addContract(contract.path, contract.account)
			case renamed:
				p.renameContract(contract.oldPath, contract.path)
			case removed:
				err = p.removeContract(contract.path, contract.account) // todo what if contract got broken and then we want to delete it
				if err != nil {
					return err
				}
			}

			p.deploy()
		}

		err = p.state.SaveDefault()
		if err != nil {
			return errors.Wrap(err, "failed saving configuration")
		}
	}
}

// addAccount to the state and create it on the network.
func (p *project) addAccount(name string) error {
	pkey, err := p.flow.GenerateKey(context.Background(), crypto.ECDSA_P256, "")
	if err != nil {
		return err
	}

	// create the account on the network and set the address
	flowAcc, _, err := p.flow.CreateAccount(
		context.Background(),
		p.service,
		[]flowkit.AccountPublicKey{{
			Public:   pkey.PublicKey(),
			Weight:   flow.AccountKeyWeightThreshold,
			SigAlgo:  crypto.ECDSA_P256,
			HashAlgo: crypto.SHA3_256,
		}},
	)
	if err != nil {
		return err
	}

	p.state.Accounts().AddOrUpdate(&flowkit.Account{
		Name:    name,
		Address: flowAcc.Address,
		Key:     flowkit.NewHexAccountKeyFromPrivateKey(0, crypto.SHA3_256, pkey),
	})
	p.state.Deployments().AddOrUpdate(config.Deployment{ // init empty deployment
		Network: emulator,
		Account: name,
	})
	return nil
}

func (p *project) removeAccount(name string) error {
	_ = p.state.Deployments().Remove(name, emulator)
	return p.state.Accounts().Remove(name)
}

// contractName extracts contract name from the source code.
func (p *project) contractName(path string) (string, error) {
	if name, ok := p.pathNameLookup[path]; ok {
		return name, nil
	}

	// todo add warning if name of the file is not matching the name of the contract
	content, err := p.state.ReadFile(path)
	if err != nil {
		return "", errors.Wrap(err, "could not load contract to get the name")
	}

	program, err := flowkitProject.NewProgram(flowkit.NewScript(content, nil, path))
	if err != nil {
		return "", err
	}

	name, err := program.Name()
	if err != nil {
		return "", err
	}

	p.pathNameLookup[path] = name

	return name, nil
}

// addContract to the state configuration as a contract and as a deployment.
func (p *project) addContract(
	path string,
	account string,
) error {
	name, err := p.contractName(path)
	if err != nil {
		return err
	}

	contract := config.Contract{
		Name:     name,
		Location: path,
	}

	existing := p.state.Contracts().ByName(name)
	if existing != nil { // make sure alises are persisted even if location changes
		contract.Aliases = existing.Aliases
	}

	if contract.Aliases.ByNetwork(emulator) == nil { // only add if not existing emulator alias
		p.state.Deployments().
			ByAccountAndNetwork(account, emulator).
			AddContract(config.ContractDeployment{
				Name: contract.Name,
			})
	}

	p.state.Contracts().AddOrUpdate(contract)
	return nil
}

// removeContract from state configuration.
func (p *project) removeContract(
	path string,
	accountName string,
) error {
	name, err := p.contractName(path)
	if err != nil {
		return errors.Wrap(err, "failed to remove contract")
	}

	if accountName == "" {
		accountName = defaultAccount
	}

	if p.state.Deployments().ByAccountAndNetwork(accountName, emulator) != nil {
		p.state.Deployments().
			ByAccountAndNetwork(accountName, emulator).
			RemoveContract(name) // we might delete account first
	}

	return nil
}

// renameContract and update the location in the state
func (p *project) renameContract(oldLocation string, newLocation string) {
	for _, c := range *p.state.Contracts() {
		if c.Location == oldLocation {
			c.Location = newLocation
			p.state.Contracts().AddOrUpdate(c)
		}
	}
}<|MERGE_RESOLUTION|>--- conflicted
+++ resolved
@@ -105,11 +105,7 @@
 
 // deploys all the contracts found in the state configuration.
 func (p *project) deploy() {
-<<<<<<< HEAD
-	deployed, err := p.flow.DeployProject(context.Background(), true)
-=======
-	deployed, err := p.services.Project.Deploy(emulator, services.UpdateExisting(true))
->>>>>>> 0004f2c5
+	deployed, err := p.flow.DeployProject(context.Background(), services.UpdateExisting(true))
 	printDeployment(deployed, err, p.pathNameLookup)
 }
 
