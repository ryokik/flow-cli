--- conflicted
+++ resolved
@@ -173,12 +173,8 @@
 	return accounts, contracts, nil
 }
 
-<<<<<<< HEAD
+// getFilePaths returns a list of only Cadence files that are inside the provided directory.
 func (f *projectFiles) getCadenceFilepaths(dir string) ([]string, error) {
-=======
-// getFilePaths returns a list of only Cadence files that are inside the provided directory.
-func (f *projectFiles) getFilePaths(dir string) ([]string, error) {
->>>>>>> c9074c21
 	dir = path.Join(f.cadencePath, dir)
 	paths := make([]string, 0)
 	err := filepath.WalkDir(dir, func(path string, d fs.DirEntry, err error) error {
