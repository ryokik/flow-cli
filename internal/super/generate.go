--- conflicted
+++ resolved
@@ -208,18 +208,10 @@
 			return nil, fmt.Errorf("error generating script template: %w", err)
 		}
 	case "transaction":
-<<<<<<< HEAD
-		fileToWrite = `transaction() {
-    prepare(account: &Account) {}
-
-    execute {}
-}`
-=======
 		fileToWrite, err = processTemplate("templates/transaction_init.cdc.tmpl", nil)
 		if err != nil {
 			return nil, fmt.Errorf("error generating transaction template: %w", err)
 		}
->>>>>>> b19f2152
 	default:
 		return nil, fmt.Errorf("invalid template type: %s", templateType)
 	}
