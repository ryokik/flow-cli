/*
 * Flow CLI
 *
 * Copyright 2019 Dapper Labs, Inc.
 *
 * Licensed under the Apache License, Version 2.0 (the "License");
 * you may not use this file except in compliance with the License.
 * You may obtain a copy of the License at
 *
 *   http://www.apache.org/licenses/LICENSE-2.0
 *
 * Unless required by applicable law or agreed to in writing, software
 * distributed under the License is distributed on an "AS IS" BASIS,
 * WITHOUT WARRANTIES OR CONDITIONS OF ANY KIND, either express or implied.
 * See the License for the specific language governing permissions and
 * limitations under the License.
 */

package super

import (
	"errors"
	"fmt"
	"os"
	"strings"

	"github.com/onflow/cadence/runtime/parser"
	"github.com/onflow/flowkit"
	"github.com/onflow/flowkit/output"
	"github.com/spf13/cobra"

	"github.com/onflow/flow-cli/internal/command"
)

<<<<<<< HEAD
type flagsDev struct {
	DisableEmulator bool `default:"false" flag:"disable-emulator" info:"Disable the emulator from running by default"`
}
=======
type flagsDev struct{}
>>>>>>> 78a6b220

var devFlags = flagsDev{}

var DevCommand = &command.Command{
	Cmd: &cobra.Command{
		Use:     "dev",
		Short:   "Build your Flow project",
		Args:    cobra.ExactArgs(0),
		Example: "flow dev",
		GroupID: "super",
	},
	Flags: &devFlags,
	RunS:  dev,
}

func dev(
	_ []string,
	_ command.GlobalFlags,
	logger output.Logger,
	flow flowkit.Services,
	state *flowkit.State,
) (command.Result, error) {
	dir, err := os.Getwd()
	if err != nil {
		return nil, err
	}

	err = flow.Ping()
	if err != nil {
		logger.Error("Error connecting to emulator. Make sure you started an emulator using 'flow emulator' command.")
		logger.Info(fmt.Sprintf("%s This tool requires emulator to function. Emulator needs to be run inside the project root folder where the configuration file ('flow.json') exists.\n\n", output.TryEmoji()))
		return nil, nil
	}

<<<<<<< HEAD
	if !devFlags.DisableEmulator {
		privateKey, err := serviceAccount.Key.PrivateKey()
		if err != nil {
			return nil, fmt.Errorf("failed to get private key: %s", err)
		}

		consoleWriter := zerolog.ConsoleWriter{Out: os.Stdout}
		log := zerolog.New(consoleWriter).With().Timestamp().Logger()

		emulatorServer := server.NewEmulatorServer(&log, &server.Config{
			ChainID:                flowGo.Emulator,
			ServicePublicKey:       (*privateKey).PublicKey(),
			ServicePrivateKey:      *privateKey,
			ServiceKeySigAlgo:      serviceAccount.Key.SigAlgo(),
			ServiceKeyHashAlgo:     serviceAccount.Key.HashAlgo(),
			ScriptGasLimit:         100000,
			TransactionMaxGasLimit: 9999,
		})

		emuErr := emulatorServer.Listen()
		if emuErr != nil {
			return nil, fmt.Errorf("failed to prepare the emulator for connections: %s", emuErr)
		}

		c := make(chan os.Signal, 1)
		signal.Notify(c, os.Interrupt, syscall.SIGTERM)
		go func() {
			emulatorServer.Start()
			<-c
			os.Exit(1)
		}()

		ctx := context.Background()
		err = flow.WaitServer(ctx)
		if err != nil {
			logger.Error("Error connecting to emulator. Make sure you started an emulator using 'flow emulator' command.")
			logger.Info(fmt.Sprintf("%s This tool requires emulator to function. Emulator needs to be run inside the project root folder where the configuration file ('flow.json') exists.\n\n", output.TryEmoji()))
			return nil, err
		}
	} else {
		err = flow.Ping()
		if err != nil {
			logger.Error("Error connecting to emulator. Make sure you started an emulator using 'flow emulator' command.")
			logger.Info(fmt.Sprintf("%s This tool requires emulator to function. Emulator needs to be run inside the project root folder where the configuration file ('flow.json') exists.\n\n", output.TryEmoji()))
			return nil, err
		}
=======
	serviceAccount, err := state.EmulatorServiceAccount()
	if err != nil {
		return nil, err
>>>>>>> 78a6b220
	}

	flow.SetLogger(output.NewStdoutLogger(output.NoneLog))

	project, err := newProject(
		*serviceAccount,
		flow,
		state,
		newProjectFiles(dir),
	)
	if err != nil {
		fmt.Printf("%s Failed to run the command, please make sure you ran 'flow setup' command first and that you are running this command inside the project ROOT folder.\n\n", output.TryEmoji())
		return nil, err
	}

	err = project.startup()
	if err != nil {
		if strings.Contains(err.Error(), "does not have a valid signature") {
			fmt.Printf("%s Failed to run the command, please make sure you started the emulator inside the project ROOT folder by running 'flow emulator'.\n\n", output.TryEmoji())
			return nil, nil
		}

		var parseErr parser.Error
		if errors.As(err, &parseErr) {
			fmt.Println(err) // we just print the error but keep watching files for changes, since they might fix the issue
		} else {
			return nil, err
		}
	}

	err = project.watch()
	if err != nil {
		return nil, err
	}

	return nil, nil
}<|MERGE_RESOLUTION|>--- conflicted
+++ resolved
@@ -32,13 +32,7 @@
 	"github.com/onflow/flow-cli/internal/command"
 )
 
-<<<<<<< HEAD
-type flagsDev struct {
-	DisableEmulator bool `default:"false" flag:"disable-emulator" info:"Disable the emulator from running by default"`
-}
-=======
 type flagsDev struct{}
->>>>>>> 78a6b220
 
 var devFlags = flagsDev{}
 
@@ -73,58 +67,9 @@
 		return nil, nil
 	}
 
-<<<<<<< HEAD
-	if !devFlags.DisableEmulator {
-		privateKey, err := serviceAccount.Key.PrivateKey()
-		if err != nil {
-			return nil, fmt.Errorf("failed to get private key: %s", err)
-		}
-
-		consoleWriter := zerolog.ConsoleWriter{Out: os.Stdout}
-		log := zerolog.New(consoleWriter).With().Timestamp().Logger()
-
-		emulatorServer := server.NewEmulatorServer(&log, &server.Config{
-			ChainID:                flowGo.Emulator,
-			ServicePublicKey:       (*privateKey).PublicKey(),
-			ServicePrivateKey:      *privateKey,
-			ServiceKeySigAlgo:      serviceAccount.Key.SigAlgo(),
-			ServiceKeyHashAlgo:     serviceAccount.Key.HashAlgo(),
-			ScriptGasLimit:         100000,
-			TransactionMaxGasLimit: 9999,
-		})
-
-		emuErr := emulatorServer.Listen()
-		if emuErr != nil {
-			return nil, fmt.Errorf("failed to prepare the emulator for connections: %s", emuErr)
-		}
-
-		c := make(chan os.Signal, 1)
-		signal.Notify(c, os.Interrupt, syscall.SIGTERM)
-		go func() {
-			emulatorServer.Start()
-			<-c
-			os.Exit(1)
-		}()
-
-		ctx := context.Background()
-		err = flow.WaitServer(ctx)
-		if err != nil {
-			logger.Error("Error connecting to emulator. Make sure you started an emulator using 'flow emulator' command.")
-			logger.Info(fmt.Sprintf("%s This tool requires emulator to function. Emulator needs to be run inside the project root folder where the configuration file ('flow.json') exists.\n\n", output.TryEmoji()))
-			return nil, err
-		}
-	} else {
-		err = flow.Ping()
-		if err != nil {
-			logger.Error("Error connecting to emulator. Make sure you started an emulator using 'flow emulator' command.")
-			logger.Info(fmt.Sprintf("%s This tool requires emulator to function. Emulator needs to be run inside the project root folder where the configuration file ('flow.json') exists.\n\n", output.TryEmoji()))
-			return nil, err
-		}
-=======
 	serviceAccount, err := state.EmulatorServiceAccount()
 	if err != nil {
 		return nil, err
->>>>>>> 78a6b220
 	}
 
 	flow.SetLogger(output.NewStdoutLogger(output.NoneLog))
