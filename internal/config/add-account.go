--- conflicted
+++ resolved
@@ -28,10 +28,6 @@
 	"github.com/onflow/flow-cli/internal/command"
 	"github.com/onflow/flow-cli/pkg/flowkit/config"
 	"github.com/onflow/flow-cli/pkg/flowkit/output"
-<<<<<<< HEAD
-	"github.com/onflow/flow-cli/pkg/flowkit/project"
-=======
->>>>>>> 94ab1fb9
 	"github.com/onflow/flow-cli/pkg/flowkit/services"
 )
 
@@ -86,16 +82,7 @@
 			return nil, err
 		}
 
-<<<<<<< HEAD
-		acc, err := flowkit.AccountFromConfig(*account)
-		if err != nil {
-			return nil, err
-		}
-
-		proj.AddOrUpdateAccount(acc)
-=======
 		state.Config().Accounts.AddOrUpdate(account.Name, *account)
->>>>>>> 94ab1fb9
 
 		err = state.SaveDefault()
 		if err != nil {
